#pragma once

#include <atomic>
#ifdef USE_CUDA
#include <ATen/cuda/CUDAEvent.h>
#endif
#include <memory>
#include <mutex>
#include <tuple>
#include <unordered_map>
#include <vector>

#include <c10/util/intrusive_ptr.h>
#include <c10d/ProcessGroup.hpp>
#include <c10d/comm.hpp>
#include <c10d/Utils.hpp>
#include <c10d/default_comm_hooks.hpp>
#include <torch/csrc/autograd/function.h>
#include <torch/csrc/autograd/variable.h>
#include <torch/csrc/distributed/autograd/context/context.h>

namespace c10d {

constexpr int kDefaultFirstBucketBytes = int(1024 * 1024);
constexpr int kDefaultBucketBytesCap = int(25 * 1024 * 1024);
// Collect runtime stats once for every kDDPRuntimeLoggingSampleRate iterations.
constexpr int kDDPRuntimeLoggingSampleRate = 100;

class Reducer {
 public:
  // The constructor takes a list of variables for every model replica.
  // The bucket assignment for this reducer is specified as a list of
  // buckets, each of which is specified as a list of indices into the
  // variables list for **a single replica** (i.e. `variables[0]`).
  explicit Reducer(
      std::vector<std::vector<at::Tensor>> replicas,
      std::vector<std::vector<size_t>> bucket_indices,
      c10::intrusive_ptr<c10d::ProcessGroup> process_group,
      std::vector<std::vector<bool>> expect_sparse_gradients,
      int64_t bucket_bytes_cap,
      bool find_unused_parameters,
      bool gradient_as_bucket_view,
      std::unordered_map<size_t, std::string>
          paramNames);

  ~Reducer() noexcept(false);

  // To (re-)initialize bucket assignment, pass a list of buckets, each
  // of which is specified by a list of indices in the variables list.
  // This function performs validation that the variables within a bucket
  // all live on the same device and have the same dimensionality.
  void initialize_buckets(std::vector<std::vector<size_t>> bucket_indices);

  // This function is called when the forward function has produced an output,
  // and the user wishes to reduce gradients in the backwards pass.
  // If they don't, and wish to accumulate gradients before reducing them,
  // a call to this function can simply be omitted.
  void prepare_for_backward(const std::vector<at::Tensor>& outputs);

  // Called at the begginning of forward() inside DistributedDataParallel,
  // right now it caputures the starting time of forward in each iteration.
  void prepare_for_forward();

  // Returns the relative time in nanoseconds when gradients were ready,
  // with respect to the time `prepare_for_backward` was called. The outer
  // vector is for model replicas and the inner vector is for parameters.
  std::vector<std::vector<int64_t>> get_backward_stats() const {
    return backward_stats_;
  }

  // Registers a hook to the reducer. The hook is `CommHookInterface`
  // type to allow both Python and CPP hooks. This function can only
  // be called once before calling backward.
  // Cannot combine with the call of `register_builtin_comm_hook`.
  void register_comm_hook(std::unique_ptr<CommHookInterface> iface);

  // Registers a built-in C++ comm hook to the reducer. This function can only
  // be called once before calling backward.
  // Cannot combine with the call of `register_comm_hook`.
  void register_builtin_comm_hook(c10d::BuiltinCommHookType comm_hook_type);

  // Returns a vector of tensors in each bucket in sequential order.
  std::vector<std::vector<at::Tensor>> get_bucket_tensors() const;

  // Rebuild buckets based on rebuilt_params_ and rebuilt_param_indices_
  // according to when tensors received grads in the backward pass.
  // TODO this function makes broadcast communication call and
  // could be overlapped with next forward() call, thus
  // it could be async. Will make it async when rebuilding buckets for
  // find_unused_parameters = true case, as we could rebuild buckets more than
  // once for find_unused_parameters = true case, where subgraphs are trained
  // and parameter indices order may change more frequently.
  // For find_unused_parameters = false case, buckets are only rebuilt once,
  // the performance cost is negligible. Returns true if the buckets were
  // rebuilt.
  bool rebuild_buckets();

  // Returns true if we should rebuild buckets, else false. We only rebuild
  // buckets once after the first iteration and never rebuild them if
  // find_unused_parameters_.
  inline bool should_rebuild_buckets() const {
    return !find_unused_parameters_ && !has_rebuilt_bucket_;
  }

  // Pushes all parameters to be rebuilt.
  void push_rebuilt_params_for_all_indices();

  // Creates and sets ForwardPassWorkHandle given a ProcessGroup::Work and the
  // corresponding tensor being reduced.
  void set_forward_pass_work_handle(
      c10::intrusive_ptr<c10d::ProcessGroup::Work> forwardPassWorkHandle,
      bool useStaticWorldSize);

  // Retrieve on-device tensors used to track locally unused parameters. For
  // each replica, it is a tensor where index i = 1 if the Variable with that
  // index has been used.
  std::vector<at::Tensor> get_local_used_maps_on_device() const;

  // Saves thread local state to be used by autograd engine callbacks.
  void save_thread_local_state();

  // An function for users to set sample_rate of collecting
  // runtime stats. The time stats will be recorded for the
  // first 10 iterations, after 10 iteratons time stats will be
  // recorded once every "sample_rate" training iterations.
  void set_ddp_runtime_logging_sample_rate(int sample_rate);

  // Speficy the training graph is static.
  void set_static_graph();

 protected:
  // Forward declaration.
  struct Bucket;
  // Locates a specific variable by replica index and variable index.
  struct VariableIndex {
    size_t replica_index;
    size_t variable_index;

    VariableIndex() = default;

    VariableIndex(size_t replica_index_, size_t variable_index_) {
      replica_index = replica_index_;
      variable_index = variable_index_;
    }
  };

  void push_rebuilt_params(const VariableIndex& index);

  mutable std::mutex mutex_;
  const std::vector<std::vector<at::Tensor>> replicas_;
  const c10::intrusive_ptr<::c10d::ProcessGroup> process_group_;
  std::vector<std::vector<bool>> expect_sparse_gradients_;

  std::vector<std::vector<std::shared_ptr<torch::autograd::Node>>>
      grad_accumulators_;
  std::unordered_map<torch::autograd::Node*, VariableIndex>
      gradAccToVariableMap_;
  std::vector<std::pair<uintptr_t, std::shared_ptr<torch::autograd::Node>>>
      hooks_;

  bool expect_autograd_hooks_;
  bool require_finalize_;
  size_t next_bucket_;

  bool has_marked_unused_parameters_;
  const bool find_unused_parameters_;
  const bool gradient_as_bucket_view_;
  std::vector<VariableIndex> unused_parameters_;
  // Locally used parameter maps indicating if parameters are used locally
  // during the current iteration or no_sync session if no_sync is on. One
  // tensor for each model replica and each tensor is one-dim int32 tensor of
  // number of parameters. These tensors are marked in autograd_hook to indicate
  // the corresponding param has been used, and get allreduced in the end of
  // backward of current iteration or no_sync session for figuring out the
  // globally unused parameters.
  //
  // local_used_maps_:     CPU tensors for bookkeeping locally used params
  // local_used_maps_dev_: dev tensors for reducing globally unused params
  std::vector<at::Tensor> local_used_maps_;
  std::vector<at::Tensor> local_used_maps_dev_;
  // Indicate that reduction is done and D2H copy is done as well.
  bool local_used_maps_reduced_;

  // Work handle for allreduce on local_used_maps_
  c10::intrusive_ptr<c10d::ProcessGroup::Work> local_used_work_;

  void mark_variable_ready_dense(VariableIndex index);

  void mark_variable_ready_sparse(VariableIndex index);

  void mark_variable_ready(VariableIndex index);

  void autograd_hook(VariableIndex index);

  void mark_bucket_ready(size_t bucket_index);

  void finalize_bucket_dense(Bucket& replica);

  void finalize_backward();

  // Asserts that the reduction for the previous iteration has finished before
  // rebuilding buckets or kicking off the next one.
  void ensure_prior_reduction_finished();

  // Broadcast rebuilt buckets from rank 0 to other ranks before initializing
  // the buckets
  void sync_bucket_indices(std::vector<std::vector<size_t>>& bucket_indices);

  using GradCallback =
      torch::distributed::autograd::DistAutogradContext::GradCallback;
  void runGradCallbackForVariable(at::Tensor& variable, GradCallback&& cb);

  // A bucket replica represents [1..N] gradients to be reduced,
  // with the same dtype, on the same device.
  //
  // Batching gradients together before reducing them can result in lower
  // overhead and/or faster time to completion. Only gradients of the same type
  // and on the same device can be batched. The tensor that represents the
  // flattened gradient uses the same type and is placed on the same device.
  // Buckets are filled as the gradients they hold are computed (triggered by
  // autograd hooks). Buckets are reduced in a predetermined order that is
  // identical across processes.
  struct BucketReplica {
    // Flattened (1 dimensional) contents of bucket.
    at::Tensor contents;

    // Views into contents for each grad.  Each view will be created with
    // layout (sizes + strides) matching the grad's expected layout
    // ("Gradient Layout Contract" in torch/csrc/autograd/AccumulateGrad.h).
    // `bucket_views_in[i].copy_(grad)` and
    // `grad.copy_(bucket_views_out[i])`
    // provide convenient ways to move grad data in/out of contents.
    // The reason we keep two states for bucket_views is that if DDP
    // communication hook was registered, `bucket_views_out` could be
    // re-initialized with the value of hook's `future_work`. We still need to
    // keep a separate view reference to replica's original contents for
    // `bucket_views_in[i].copy_(grad)` call.
    std::vector<at::Tensor> bucket_views_in;
    std::vector<at::Tensor> bucket_views_out;

    // Variables that contribute to this bucket replica. Use refcounted value
    // here so that we can easily unflatten the bucket contents into the
    // participating variables after reduction has completed.
    std::vector<at::Tensor> variables;

    // Per-variable offset/length into the flat bucket contents tensor and grad
    // bucket.
    std::vector<size_t> offsets;
    std::vector<size_t> lengths;

    // Per-variable sizes into the grad bucekt.
    std::vector<c10::IntArrayRef> sizes_vec;

    // Number of tensors to be added before this bucket is complete.
    // This is reset to `variables.size()` every iteration.
    size_t pending;

    // TODO(@pietern)
    // Memory copies from gradient tensors into the bucket are potentially
    // done on different CUDA streams. We record an event for every copy
    // so that we can synchronize with them prior to kicking off the reduction.
    // std::vector<at::cuda::CUDAEvent> events;
  };

  // This function is called inside `initialize_buckets`, it initializes both
  // bucket_views_in and bucket_views_out into the contents tensor for each
  // variable's grad. Views serve as entry points to copy_ each grad's data
  // in/out of the flat contents tensor.
  void initialize_bucket_views(BucketReplica& replica, at::Tensor& contents);

  // This function is called inside `finalize_backward`, it happens only if
  // DDP communication hook was registered to recreate just bucket_views_out
  // with the result of `future_work`.
  void populate_bucket_views_out(BucketReplica& replica, at::Tensor& tensor);

  // If gradient_as_bucket_view_ is false, after allreduce buckets,
  // copy bucket results back to grads.
  void copy_bucket_to_grad(
      at::Tensor& variable,
      Reducer::BucketReplica& replica,
      size_t intra_bucket_index,
      bool global_unused);
  // Check layout of grad and bucket_view before calling copy_grad_to_bucket
  void check_grad_layout(const at::Tensor& grad, const at::Tensor& bucket_view);
  // If gradient_as_bucket_view_ is false, before allreduce buckets,
  // copy grads to buckets.
  void copy_grad_to_bucket(const at::Tensor& grad, at::Tensor& bucket_view);

  // A bucket holds N bucket replicas (1 per model replica).
  //
  // If every bucket in this struct is ready, the reduction can be kicked off.
  // One bucket per replica. Reduction is kicked off when every bucket is ready.
  //
  struct Bucket {
    std::vector<BucketReplica> replicas;

    // Global indices of participating variables in the bucket
    std::vector<size_t> variable_indices;

    // Number of replicas to be marked done before this bucket is ready.
    size_t pending;

    // Keep work handle around when this set of buckets is being reduced.
    c10::intrusive_ptr<c10d::ProcessGroup::Work> work;

    // Keep future work handle around if DDP comm hook is registered.
    c10::intrusive_ptr<torch::jit::Future> future_work;

    // If this bucket should expect a single sparse gradient.
    // Implies: replicas[i].variables.size() == 1.
    bool expect_sparse_gradient = false;
  };

  std::vector<Bucket> buckets_;

  // A variable locator locates a particular variable in the bucket
  // structure. The `bucket_index` field points to the bucket in the `buckets_`
  // vector. The `intra_bucket_index` field points to the index of the variable
  // in any of the vector fields in the bucket replica.
  struct VariableLocator {
    // Index into the `buckets_` variable.
    size_t bucket_index;
    // Index of parameter in single bucket replica.
    size_t intra_bucket_index;

    VariableLocator() = default;

    VariableLocator(size_t bucket_index_, size_t intra_bucket_index_) {
      bucket_index = bucket_index_;
      intra_bucket_index = intra_bucket_index_;
    }
  };

  // Map the index of a variable to its location in the bucket structure.
  std::vector<VariableLocator> variable_locators_;

  // track the number of iterations to synchronize grads in training so far.
  long num_iterations_;
  // track the number of buckets that have been ready for
  // communication calls like allReduce or communication hooks.
  int num_buckets_ready_;

  // CPU timestamp to record event start and end time.
  struct CPUTimer {
    // The timestamp of forward call start time in each iteration.
    int64_t forward_start_time;
    // The timestamp of backward computation start and end time in each
    // iteration.
    int64_t backward_compute_start_time;
    int64_t backward_compute_end_time;
    // The timestamp of first communication call start time in each iteration.
    int64_t backward_comm_start_time;
    // The timestamp of last communication call end time in each iteration.
    int64_t backward_comm_end_time;
  };

  CPUTimer cpu_timer_{};

#ifdef USE_CUDA
  // GPU events to record event start and end time.
  struct GPUTimer {
    at::cuda::CUDAEvent forward_start = at::cuda::CUDAEvent(cudaEventDefault);
    at::cuda::CUDAEvent backward_compute_start =
        at::cuda::CUDAEvent(cudaEventDefault);
    at::cuda::CUDAEvent backward_compute_end =
        at::cuda::CUDAEvent(cudaEventDefault);
    at::cuda::CUDAEvent backward_comm_start =
        at::cuda::CUDAEvent(cudaEventDefault);
    at::cuda::CUDAEvent backward_comm_end =
        at::cuda::CUDAEvent(cudaEventDefault);
  };
  GPUTimer gpu_timer_;
#endif

  // We collect the relative timestamp of every gradient being ready
  // when executing autograd. This can be used to derive a timeline of
  // the point in time buckets were ready, or ideal bucket assignment/ordering.
  std::vector<std::vector<int64_t>> backward_stats_;

  bool should_collect_runtime_stats();
  void record_forward_compute_start_time();
  void record_backward_compute_start_time();
  void record_backward_compute_end_time();
  void record_backward_comm_start_time();
  void record_backward_comm_end_time();

  int get_ddp_runtime_logging_sample_rate();
  int ddp_runtime_logging_sample_rate_ = kDDPRuntimeLoggingSampleRate;

  bool is_multi_device_module_ = false;

  // Following variables are to help build dynamic bucket order
  bool has_rebuilt_bucket_;
  std::vector<at::Tensor> rebuilt_params_;
  std::vector<int64_t> rebuilt_param_indices_;
  const int64_t bucket_bytes_cap_;

  struct RpcContext {
    using ContextPtr = torch::distributed::autograd::ContextPtr;
    // The shared_ptr is to hold the context instance.
    ContextPtr context_ptr_holder;
    std::atomic<ContextPtr::element_type*> context_ptr{nullptr};

    void set(ContextPtr&& new_context_ptr);
  };
  RpcContext rpc_context_;

  // A struct containing work handle and tensor for allreduce scheduled in
  // forward pass, if applicable.
  struct ForwardPassAllreduceWork {
    c10::intrusive_ptr<c10d::ProcessGroup::Work> workHandle;
    at::Tensor resultTensor;
    // whether we should divide by the initial world_size or the no. of
    // remaining DDP ranks.
    bool useStaticWorldSize;
  };

  // Handle for the currently scheduled allreduce in the forward pass, if
  // applicable.
  ForwardPassAllreduceWork forwardPassWorkHandle_;

  // Division factor for reduction of gradients.
  int divFactor_;

  bool static_graph_ = false;

 private:
  void reset_bucket_counting();
  void search_unused_parameters(
<<<<<<< HEAD
      const std::vector<torch::autograd::Variable>& outputs);
  void set_divide_factor();
  void all_reduce_bucket(Bucket& bucket);
  void all_reduce_local_used_map();

=======
    const std::vector<torch::autograd::Variable>& outputs);
>>>>>>> eac02f85
  // comm_hook_ is used to access the DDP communication hook if registered.
  std::unique_ptr<CommHookInterface> comm_hook_;
  // Current thread local state
  at::ThreadLocalState thread_local_state_;
  // Debug level setting. It is parsed once when Reducer is constructed, and
  // remains the same across a single invocation of DDP training.
  DistributedDebugLevel ddp_debug_level_;
  // Mapping of variable index to fully qualified name of model to notify users
  // about errors when certain parameters do not get gradient.
  std::unordered_map<size_t, std::string> param_names_;
  // Per iteration set of parameter indices that have been marked ready.
  std::unordered_set<size_t> perIterationReadyParams_;
  // Retrieves parameter names that have not been marked as ready as part of
  // previous iteration.
  std::vector<std::string> getUnmarkedParamsForIteration();
  // Retrives parameter indices that have not been marked as ready as part of
  // previous iteration.
  std::vector<size_t> getUnmarkedParamIndicesForIteration();
  // Raises appropriate error if mark_variable_ready is called on the same
  // variable twice, which is unexpected.
  void checkAndRaiseMarkedTwiceError(size_t curVariableIndex);
  friend class Logger;
};

// This is equivalent to take_tensors but returns indices into the
// tensor list argument for bucket assignment. Also, it is aware
// of device placement and will not allow buckets to span devices.
// The index of tensors[i] assigned to bucket is tensor_indices[i],
// when tensor_indices is empty, the index of tensors[i] assigned to
// bucket is i.
std::vector<std::vector<size_t>> compute_bucket_assignment_by_size(
    const std::vector<at::Tensor>& tensors,
    const std::vector<size_t>& bucket_size,
    const std::vector<bool>& expect_sparse_gradient = {},
    const std::vector<int64_t>& tensor_indices = {});

// Verify models across all processes are the same as model on rank 0 with
// respect to no. of params and matching dtype/size/layout.
void verify_replica0_across_processes(
    c10::intrusive_ptr<c10d::ProcessGroup> process_group,
    std::vector<std::vector<at::Tensor>> model_replicas);
} // namespace c10d<|MERGE_RESOLUTION|>--- conflicted
+++ resolved
@@ -125,7 +125,7 @@
   // recorded once every "sample_rate" training iterations.
   void set_ddp_runtime_logging_sample_rate(int sample_rate);
 
-  // Speficy the training graph is static.
+  // Specify the training graph is static.
   void set_static_graph();
 
  protected:
@@ -422,20 +422,20 @@
   // Division factor for reduction of gradients.
   int divFactor_;
 
-  bool static_graph_ = false;
+  bool static_graph_;
 
  private:
+  // reset counting for buckets before backward starts
   void reset_bucket_counting();
+  // search unused parameters beore backward starts
   void search_unused_parameters(
-<<<<<<< HEAD
       const std::vector<torch::autograd::Variable>& outputs);
   void set_divide_factor();
+  // kick off all reduce for the ready bucket
   void all_reduce_bucket(Bucket& bucket);
+  // kick off all reduce to local used map, it can help find global unused parameters
   void all_reduce_local_used_map();
 
-=======
-    const std::vector<torch::autograd::Variable>& outputs);
->>>>>>> eac02f85
   // comm_hook_ is used to access the DDP communication hook if registered.
   std::unique_ptr<CommHookInterface> comm_hook_;
   // Current thread local state
