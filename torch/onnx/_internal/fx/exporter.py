--- conflicted
+++ resolved
@@ -1,9 +1,8 @@
 from __future__ import annotations
 
 import functools
-import inspect
 
-from typing import Callable, Optional, Union
+from typing import Callable, Union
 
 import onnx
 
@@ -14,15 +13,10 @@
 import torch._ops
 import torch.fx
 
-<<<<<<< HEAD
-from torch.onnx._internal import _beartype, onnx_proto_utils
-from torch.onnx._internal.fx import diagnostics, frontend, function_dispatcher, options
-=======
 from torch.onnx import _constants
 
 from torch.onnx._internal import _beartype
-from torch.onnx._internal.fx import function_dispatcher, options, passes
->>>>>>> 80906b5a
+from torch.onnx._internal.fx import frontend, function_dispatcher, options, passes
 from torch.utils import _pytree
 
 # TODO: Separate into individual components.
