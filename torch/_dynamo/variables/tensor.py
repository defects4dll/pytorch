import inspect
import itertools
import operator
import types
from typing import Dict, List

import torch.fx
import torch.random
from torch.fx.experimental.symbolic_shapes import guard_scalar, SymTypes

<<<<<<< HEAD
from .. import config, variables
=======
from .. import config, utils, variables
>>>>>>> 3f9990c7
from ..bytecode_transformation import create_call_function, Instruction

from ..exc import unimplemented
from ..guards import GuardBuilder
from ..source import AttrSource
from ..utils import (
    fqn,
    get_fake_value,
    get_real_value,
    HAS_NUMPY_TORCH_INTEROP,
    product,
    proxy_args_kwargs,
    tensortype_to_dtype,
)
from .base import VariableTracker
from .constant import ConstantVariable
from .lists import ShapeVariable, SizeVariable

supported_tensor_comparison_ops = {
    ">": operator.gt,
    "<": operator.lt,
    ">=": operator.ge,
    "<=": operator.le,
    "==": operator.eq,
    "!=": operator.ne,
}
supported_const_comparison_ops = {
    "is": operator.is_,
    "is not": operator.is_not,
    "==": operator.eq,
    "!=": operator.ne,
}


class TensorVariable(VariableTracker):
    """A torch.Tensor input or an intermediate value in the FX graph"""

    _nonvar_fields = [
        "proxy",
        "dtype",
        "device",
        "layout",
        "ndim",
        "size",
        "stride",
        "requires_grad",
        "is_quantized",
        "is_contiguous",
    ]

    def get_real_value(self):
        """
        Get the actual value represented by this variable if computation is run
        using the user-provided inputs.
        NOTE: this runs actual tensor computation and may be
        slow and memory-intensive.
        """
        return get_real_value(self.proxy.node, self.proxy.tracer)

    def __init__(
        self,
        proxy: torch.fx.Proxy,
        dtype=None,
        device=None,
        layout=None,
        ndim=None,
        size=None,
        stride=None,
        requires_grad=None,
        is_quantized=None,
        is_contiguous=None,
        is_sparse=None,
        class_type=torch.Tensor,
        specialized_value=None,
        **kwargs,
    ):
        super().__init__(**kwargs)
        self.proxy = proxy
        self.dtype = dtype
        self.device = device
        self.layout = layout
        self.ndim = ndim
        self.size = size
        self.stride = stride
        self.requires_grad = requires_grad
        self.is_quantized = is_quantized
        self.is_contiguous = is_contiguous
        self.is_sparse = is_sparse
        self.class_type = class_type
        self.specialized_value = specialized_value

    def as_proxy(self):
        return self.proxy

    def python_type(self):
        return self.class_type

    def call_isinstance(self, tensor_type):
        def check_type(ty):
            if ty not in tensortype_to_dtype:
                return issubclass(self.python_type(), ty)

            dtypes = tensortype_to_dtype[ty]
            return self.dtype in dtypes

        if type(tensor_type) is tuple:
            return any([check_type(ty) for ty in tensor_type])
        else:
            return check_type(tensor_type)

    @staticmethod
    def specialize(value: torch.Tensor):
        props = {
            "dtype": value.dtype,
            "device": value.device,
            "layout": value.layout,
            "ndim": int(value.ndim),
            "requires_grad": value.requires_grad,
            "is_quantized": value.is_quantized,
            "is_sparse": value.is_sparse,
            "class_type": type(value),
        }
        if not config.dynamic_shapes:
            props["size"] = tuple(value.size())
            props["stride"] = tuple(value.stride())
            props["is_contiguous"] = tuple(
                [
                    x
                    for x in torch._prims_common._memory_formats
                    if value.is_contiguous(memory_format=x)
                ]
            )
        return props

    def var_getattr(self, tx, name):
        from . import ConstantVariable, TorchVariable

        result = None
        options = VariableTracker.propagate(self)
        if name == "ndim" and self.ndim is not None:
            result = ConstantVariable(self.ndim, **options)
        elif name == "dtype" and self.dtype is not None:
            result = TorchVariable(self.dtype, **options)
        elif name == "device" and self.device is not None:
            result = TorchVariable(self.device, **options)
        elif name == "layout" and self.layout is not None:
            result = TorchVariable(self.layout, **options)
        elif name == "is_cuda" and self.device is not None:
            result = ConstantVariable(self.device.type == "cuda", **options)
        elif name == "shape" and self.size is not None:
            sizes = [variables.ConstantVariable(x) for x in self.size]
            result = ShapeVariable(sizes, **options)
        elif name == "requires_grad" and self.requires_grad is not None:
            result = ConstantVariable(self.requires_grad, **options)
        elif name == "is_quantized" and self.is_quantized is not None:
            result = ConstantVariable(self.is_quantized, **options)
        elif name == "is_sparse" and self.is_sparse is not None:
            result = ConstantVariable(self.is_sparse, **options)
        elif name == "shape" and self.size is None:
            result = self.call_method(tx, "size", [], {})
        elif name == "ndim" and self.ndim is None:
            result = self.call_method(tx, "dim", [], {})
        elif name == "data":
            result = self.call_method(tx, "detach", [], {})
        if name == "__class__":
            return TorchVariable(self.python_type(), **options)

        # Add a guard for type matching, these guards are checked before tensor guards
        # In some cases, a <tensor>.<attr> guard can be evaluated first, and break if
        # <tensor> is later changed to another type
        if result is not None and self.source is not None:
            result = result.add_guard(self.make_guard(GuardBuilder.TYPE_MATCH))

        # It's hard to get resize_() on graph input work properly across
        # dynamo/aot/inductor, just fall back.
        if name in ("resize_", "unsqueeze_") and self.source is not None:
            unimplemented(f"calling {name}() on graph input")

        # For attributes (not methods) that were not caught in the special handling above,
        # (e.g. tensor.real), we handle these generically, assuming that the output type is
        # a tensor.
        if result is None:

            def try_generic_attr_handling():
                from .builder import wrap_fx_proxy
                from .misc import GetAttrVariable

                try:
                    static_attr = inspect.getattr_static(torch.Tensor, name)
                except AttributeError:
                    return None

                # Make sure this is an attribute, not a method.
                # type(torch.Tensor.H) should be "getset_descriptor"
                # This is a because of CPython implementation, see THPVariableType:
                # these attributes are implemented under tp_getset, which appear
                # as `getset_descriptor`s, (compared to, say, methods which appear
                # as `method_descriptor`s)
                if type(static_attr) != types.GetSetDescriptorType:
                    return None

                return wrap_fx_proxy(
                    tx=tx,
                    proxy=GetAttrVariable.create_getattr_proxy(self.as_proxy(), name),
                    **options,
                )

            result = try_generic_attr_handling()

        if result is None:
            raise NotImplementedError()

        return result

    def has_unpack_var_sequence(self, tx):
        return (self.size is not None and len(self.size) > 0) or (
            self.size is None and config.dynamic_shapes
        )

    def unpack_var_sequence(self, tx, idxes=None):
        from .builder import wrap_fx_proxy

        options = VariableTracker.propagate(self)
        if idxes is None:
            if self.size:
                length = self.size[0]
            else:
                dyn_length = self.call_method(tx, "size", [ConstantVariable(0)], {})
                assert isinstance(dyn_length, SymNodeVariable)
                length = dyn_length.evaluate_expr(tx.output)
            idxes = range(length)
        return [wrap_fx_proxy(tx, self.as_proxy()[i], **options) for i in idxes]

    def call_method(
        self,
        tx,
        name,
        args: "List[VariableTracker]",
        kwargs: "Dict[str, VariableTracker]",
    ) -> "VariableTracker":
        from . import ConstantVariable, TorchVariable, TupleVariable
        from .builder import wrap_fx_proxy

        kwargs = dict(kwargs)
        options = VariableTracker.propagate(self, args, kwargs.values())
        if name == "stride" and self.stride is not None:
            constant_result = ConstantVariable(self.stride, **options)

            if "dim" in kwargs:
                dim = kwargs.pop("dim")
                constant_result = constant_result.getitem_const(dim)

        elif name == "size" and self.size is not None:
            sizes = [variables.ConstantVariable(x) for x in self.size]
            constant_result = SizeVariable(sizes, **options)

            if "dim" in kwargs:
                dim = kwargs.pop("dim")
                constant_result = constant_result.getitem_const(dim)

        elif name == "size" and self.size is None and config.dynamic_shapes:
            return wrap_fx_proxy(
                tx,
                tx.output.create_proxy(
                    "call_method",
                    name,
                    *proxy_args_kwargs([self] + list(args), kwargs),
                ),
                **options,
            )
        elif name in ("numel", "nelement") and self.size is not None:
            constant_result = ConstantVariable(product(self.size), **options)
        elif name in ("ndimension", "dim") and self.ndim is not None:
            constant_result = ConstantVariable(self.ndim, **options)
        elif name == "is_floating_point" and self.dtype is not None:
            constant_result = ConstantVariable(self.dtype.is_floating_point, **options)
        elif name == "is_contiguous" and self.is_contiguous is not None:
            if "memory_format" in kwargs:
                memory_format = kwargs.pop("memory_format").as_python_constant()
            else:
                memory_format = torch.contiguous_format
            constant_result = ConstantVariable(
                memory_format in self.is_contiguous, **options
            )
        elif (
            name == "type"
            and self.dtype is not None
            and len(args) == 0
            and isinstance(self.device, torch.device)
        ):
            tensortype = [k for k, v in tensortype_to_dtype.items() if self.dtype in v][
                0
            ]
            if self.device.type == "cuda":
                constant_result = ConstantVariable(
                    f"torch.cuda.{tensortype.__name__}", **options
                )
            else:
                constant_result = ConstantVariable(
                    f"torch.{tensortype.__name__}", **options
                )
        elif (
            name == "type"
            and len(args) == 1
            and fqn(type(args[0].as_python_constant())) == "torch.tensortype"
        ):
            # torch.FloatTensor, etc. are all of type "torch.tensortype".
            # torch.fx's tracer fails on these types, because it doesn't support arguments of torch.tensortype type.
            # So, we pass it in as a string (which is also supported, see above implementation for .type() with 0 args)
            tensor_type = args[0].as_python_constant()
            tensor_type_const = ConstantVariable(fqn(tensor_type), **options)
            return wrap_fx_proxy(
                tx,
                tx.output.create_proxy(
                    "call_method",
                    name,
                    *proxy_args_kwargs([self, tensor_type_const], kwargs),
                ),
                **options,
            )
        elif name == "get_device" and isinstance(self.device, torch.device):
            index = self.device.index if self.device.type != "cpu" else -1
            constant_result = ConstantVariable(index, **options)
        else:
            constant_result = None

        if constant_result:
            assert not kwargs, f"Tensor.{name}() unhandled kwargs"
            if len(args) == 1:
                return constant_result.getitem_const(args[0])
            elif args:
                return TupleVariable(
                    [constant_result.getitem_const(a) for a in args], **options
                )
            return constant_result
        elif (
            name == "repeat"
            and not all(
                x.is_python_constant() for x in itertools.chain(args, kwargs.values())
            )
            and not config.dynamic_shapes
        ):
            unimplemented("dynamic Tensor.repeat")
        elif name == "numpy":
            if not config.numpy_ndarray_as_tensor or not HAS_NUMPY_TORCH_INTEROP:
                unimplemented(
                    f"Tensor.{name}. Turn on config.numpy_ndarray_as_tensor and install torch_np to support "
                    f"tensor.numpy(). "
                )
            from torch_np import ndarray

            from .builder import wrap_fx_proxy_cls

            assert not args, "Tensor.numpy() doesn't take args."
            # TODO: support force
            if kwargs and "force" in kwargs:
                unimplemented(f"Tensor.numpy(force={kwargs['force']})")
            return wrap_fx_proxy_cls(
                target_cls=NumpyNdarrayVariable,
                tx=tx,
                proxy=tx.output.create_proxy(
                    "call_function",
                    ndarray,
                    *proxy_args_kwargs([self], {}),
                ),
                example_value=None,
                **options,
            )
        elif name in ("tolist", "backward", "data_ptr"):
            unimplemented(f"Tensor.{name}")
        elif name == "nonzero" and not config.dynamic_shapes:
            unimplemented(f"Tensor.{name}")
        elif name == "item" and not config.capture_scalar_outputs:
            unimplemented(f"Tensor.{name}")
        elif (
            name == "item"
            and config.capture_scalar_outputs
            and not config.dynamic_shapes
        ):
            raise AssertionError(
                "To capture_scalar_outputs, you must also set dynamic_shapes = True"
            )
        elif name == "__len__":
            return self.call_method(tx, "size", [ConstantVariable(0, **options)], {})
        elif name == "__setitem__":
            tx.output.guards.update(options["guards"])
            tx.output.create_proxy(
                "call_function",
                operator.setitem,
                *proxy_args_kwargs([self] + list(args), kwargs),
            )
            return ConstantVariable(None, **options)
        elif name in ("resize_", "resize_as_"):
            if "memory_format" in kwargs:
                memory_format = kwargs["memory_format"].as_python_constant()
            else:
                memory_format = torch.contiguous_format

            if name == "resize_":
                self.size = args[0].as_python_constant()
                self.is_contiguous = (memory_format,)
            else:
                assert isinstance(args[0], TensorVariable)
                if self.size and args[0].size:
                    if (
                        self.size == args[0].size
                        or memory_format is torch.preserve_format
                    ):
                        self.is_contiguous = args[0].is_contiguous
                    else:
                        self.size = args[0].size
                        self.stride = args[0].stride
                        self.ndim = args[0].ndim
                        self.is_contiguous = (memory_format,)

            return wrap_fx_proxy(
                tx,
                tx.output.create_proxy(
                    "call_method",
                    name,
                    *proxy_args_kwargs([self] + list(args), kwargs),
                ),
                **options,
            )
        elif (
            name == "add_" and len(args) == 1 and len(kwargs) == 1 and "alpha" in kwargs
        ):
            result = TorchVariable(torch.mul, **options).call_function(
                tx, args + [kwargs["alpha"]], {}
            )
            return self.call_method(tx, "add_", [result], {})
        elif (
            name == "addcdiv_"
            and len(args) == 2
            and len(kwargs) == 1
            and "value" in kwargs
        ):
            result = TorchVariable(torch.div, **options).call_function(tx, args, {})
            result = TorchVariable(torch.mul, **options).call_function(
                tx, [result, kwargs["value"]], {}
            )
            return self.call_method(tx, "add_", [result], {})
        elif name == "__contains__":
            # Rewrite __contains__ here so that downstream passes can trace through
            # without dealing with unbacked symbool. Roughly the code we translate is:
            # def __contains__(self, x):
            #     return (x == self).any().item()
            result = TorchVariable(torch.eq, **options).call_function(
                tx, [self, args[0]], {}
            )
            result = TorchVariable(torch.any, **options).call_function(tx, [result], {})
            return result.call_method(tx, "item", [], {})
        else:
            # Convert x.new(torch.Size) into x.new_empty(torch.Size),
            # as Tensor.new acts differently with a Size input versus a tuple input.
            if (
                name == "new"
                and len(args) == 1
                and isinstance(args[0], (SizeVariable, ShapeVariable))
                and not config.dynamic_shapes
            ):
                name = "new_empty"
            return wrap_fx_proxy(
                tx,
                tx.output.create_proxy(
                    "call_method",
                    name,
                    *proxy_args_kwargs([self] + list(args), kwargs),
                ),
                **options,
            )


class SymNodeVariable(VariableTracker):
    """
    Represents a symbolic size, e.g., as returned by tensor.size(0)
    """

    @classmethod
    def create(cls, tx, proxy, sym_num, **options):
        if "example_value" in proxy.node.meta:
            assert proxy.node.meta["example_value"] == sym_num
        if sym_num is None:
            sym_num = get_fake_value(proxy.node, tx)
        proxy.node.meta["example_value"] = sym_num
        return SymNodeVariable(proxy, sym_num, **options)

    def __init__(self, proxy, sym_num, **kwargs):
        super().__init__(**kwargs)
        self.proxy = proxy
        # TODO: Should we allow non SymTypes here?  Today it is allowed
        self.sym_num = sym_num

    def python_type(self):
        if isinstance(self.sym_num, SymTypes):
            return self.sym_num.node.pytype
        else:
            return type(self.sym_num)

    def unpack_var_sequence(self, tx):
        super().unpack_var_sequence(tx)

    def as_proxy(self):
        return self.proxy

    def evaluate_expr(self, output_graph):
        return guard_scalar(self.sym_num)

    def call_method(
        self,
        tx,
        name,
        args: "List[VariableTracker]",
        kwargs: "Dict[str, VariableTracker]",
    ) -> "VariableTracker":
        from .builder import wrap_fx_proxy

        options = VariableTracker.propagate(self, args, kwargs.values())

        return wrap_fx_proxy(
            tx,
            tx.output.create_proxy(
                "call_method",
                name,
                *proxy_args_kwargs([self] + list(args), kwargs),
            ),
            **options,
        )


class TensorWithTFOverrideVariable(VariableTracker):
    """
    Represents a tensor subclass instance with a __torch_function__ override.
    """

    def __init__(
        self,
        tensor_variable,
        orig_tensor_variable_source,
        subclass_torch_function__func,
        subclass_type,
        **kwargs,
    ):
        super().__init__(**kwargs)
        self.tensor_variable = tensor_variable
        self.orig_tensor_variable_source = orig_tensor_variable_source
        self.subclass_torch_function__func = subclass_torch_function__func
        self.subclass_type = subclass_type

    def call_method(
        self,
        tx,
        name,
        args: "List[VariableTracker]",
        kwargs: "Dict[str, VariableTracker]",
    ) -> "VariableTracker":
        # This code block implements inlining the __torch_function__ override
        # of `call_method`.
        from . import GetAttrVariable

        options = VariableTracker.propagate(self, args, kwargs.values())
        # insert unwrapped version of self as the first argument
        # TODO: This is wrong!  When you call the internal __torch_function__,
        # you still get the wrapped version of self, and if you call functions
        # inside __torch_function__, they should come back here.  If we unwrap
        # the tensor immediately, that will not happen.
        # See https://github.com/pytorch/torchdynamo/issues/1951
        args = list(args)
        args.insert(0, self.tensor_variable)
        func_var = GetAttrVariable(self.tensor_variable, name)

        unwrapped = TensorWithTFOverrideVariable.inline_torch_function_unwrapped(
            tx,
            func_var,
            self.orig_tensor_variable_source,
            self.subclass_torch_function__func,
            self.subclass_type,
            options,
            args,
            kwargs,
        )

        # TODO(future PR): implement rewrapping conditional on method presence
        # in `torch.overrides.get_default_nowrap_function()`. It's unclear how
        # to do this easily in the current codebase since the resolution of
        # `GetAttrVariable` depends on the type of the underlying object.

        return TensorWithTFOverrideVariable(
            unwrapped,
            self.orig_tensor_variable_source,
            self.subclass_torch_function__func,
            self.subclass_type,
        )

    @staticmethod
    def inline_torch_function_unwrapped(
        tx,
        original_func_var,
        tensor_with_tf_override_source,
        tf_func,
        subclass_type,
        options,
        args,
        kwargs,
    ):
        """
        This function inlines the `__torch_function__` override for `original_func_var`.
        For example, if the user code is

           x1 = torch.sigmoid(x0)

        And `x0` has an override, then:
        * `original_func_var` will be a `VariableTracker` object wrapping `torch.sigmoid`
        * `tensor_with_tf_override_source` will be the `Source` object from
          the original tensor override instance in the beginning of the program
        * `tf_func` will be the custom `__torch_function__` function
        * `subclass_type` will be `type(x0)`

        The caller is expected to properly massage args and kwargs before
        passing them into this function.

        The caller is responsible for wrapping the return value, if needed.
        """
        from . import UserDefinedClassVariable
        from .builder import TupleVariable, VariableBuilder

        source = AttrSource(
            AttrSource(tensor_with_tf_override_source, "__torch_function__"),
            "__func__",
        )
        tf_func_var = VariableBuilder(tx, source)(tf_func)
        type_var = UserDefinedClassVariable(subclass_type, **options)

        # signature:
        # def __torch_function__(cls, func, types, args=(), kwargs=None):
        tf_args = (
            type_var,  # cls
            original_func_var,  # func
            (type_var,),  # types
            TupleVariable(args),  # args
            kwargs,  # kwargs
        )

        # Disable __torch_function__ here to prevent the clone of the
        # example tensor from going into the override.
        with torch._C.DisableTorchFunctionSubclass():
            return tx.inline_user_function_return(tf_func_var, tf_args, {})


class NumpyNdarrayVariable(VariableTracker):
    """
    Represents a torch_np.ndarray, but backed by torch Tensor. Use this for Tensor.numpy() call.
    """

    def __init__(
        self,
        proxy: torch.fx.Proxy,
        class_type=torch.Tensor,
        **kwargs,
    ):
        super().__init__(**kwargs)
        self.proxy = proxy
        self.class_type = class_type

    def python_type(self):
        return self.class_type

    def as_proxy(self):
        return self.proxy

    def reconstruct(self, codegen):
        unimplemented("reconstruct needs to be implemented")

    def unpack_var_sequence(self, tx):
        super().unpack_var_sequence(tx)

    def var_getattr(self, tx, name):
        from torch._dynamo.variables import GetAttrVariable
        from .builder import wrap_fx_proxy_cls

        result = None
        options = VariableTracker.propagate(self)
        if name in ["T", "real", "imag"]:
            result = wrap_fx_proxy_cls(
                target_cls=NumpyNdarrayVariable,
                tx=tx,
                proxy=GetAttrVariable.create_getattr_proxy(self.as_proxy(), name),
                example_value=None,
                **options,
            )
        elif name in ["size", "itemsize", "strides", "shape", "ndim"]:
            result = wrap_fx_proxy_cls(
                target_cls=ConstantVariable,
                tx=tx,
                proxy=GetAttrVariable.create_getattr_proxy(self.as_proxy(), name),
                example_value=None,
                **options,
            )
        elif name in ["base", "flags", "dtype"]:
            unimplemented(f"TODO: add support for ndarray.{name}")
        if result is None:
            raise NotImplementedError()
        return result

    def call_method(
        self,
        tx,
        name,
        args: "List[VariableTracker]",
        kwargs: "Dict[str, VariableTracker]",
    ) -> "VariableTracker":
        unimplemented(f"numpy_ndarray.{name}()")

    @staticmethod
    def reconstruct_ndarray_before_return(codegen, output_graph) -> List[Instruction]:
        """
        Check if return value is torch_np.ndarray if so convert it to numpy.ndarray.
        The equivalent Python code looks like this:
        def f(x):
            ___tmp_0 = __compiled_fn_0(x)
            if isinstance(___tmp_0, torch_np.ndarray):
                return ___tmp_0.tensor.numpy()
            else:
                return ___tmp_0
        """
        if not config.numpy_ndarray_as_tensor:
            return []
        from torch._dynamo.bytecode_transformation import create_instruction

        # b.tensor.numpy()
        var = output_graph.new_var()
        from torch_np import ndarray

        check = [
            codegen.create_store(var),
            codegen.create_load_global("isinstance", False, add=True),
            codegen.create_load(var),
            codegen.create_load_python_module(ndarray, False),
            *create_call_function(2, False),
        ]
        true_branch = [
            codegen.create_load(var),
            codegen.create_load_attr("tensor"),
            create_instruction(name="LOAD_METHOD", argval="numpy"),
            create_instruction(
                name="CALL_METHOD",
                arg=0,
            ),
            create_instruction(name="RETURN_VALUE"),
        ]
        jump = create_instruction("POP_JUMP_IF_FALSE")
        false_branch_load = codegen.create_load(var)
        false_branch_load.is_jump_target = True
        jump.arg = false_branch_load.offset
        jump.target = false_branch_load
        return [
            *check,
            jump,
            *true_branch,
            false_branch_load,
        ]


class UnspecializedPythonVariable(TensorVariable):
    """
    This is a 1-element tensor represents unspecialized python float/int.
    """

    def __init__(self, proxy: torch.fx.Proxy, **kwargs):
        raw_value = kwargs.pop("raw_value", None)
        need_unwrap = kwargs.pop("need_unwrap", True)
        super().__init__(proxy, **kwargs)
        self.raw_value = raw_value
        self.need_unwrap = need_unwrap

    @classmethod
    def from_tensor_variable(cls, tensor_variable, raw_value, need_unwrap=True):
        # Convert a `TensorVariable` instance into an `UnspecializedPythonVariable` instance.
        return UnspecializedPythonVariable(
            **dict(tensor_variable.__dict__),
            raw_value=raw_value,
            need_unwrap=need_unwrap,
        )

    def as_specialized(self, tx):
        for graph_arg in tx.output.graphargs:
            if graph_arg.source is self.source:
                graph_arg.erase()

        for g in self.guards:
            if g.is_volatile:
                g.create_fn = GuardBuilder.CONSTANT_MATCH

        return ConstantVariable(value=self.raw_value, guards=self.guards)


class FakeItemVariable(TensorVariable):
    """An unspecialized python variable which prevents access to the underlying raw value.
    This is needed if item is called on a FakeTensor."""

    def __init__(self, proxy: torch.fx.Proxy, **kwargs):
        need_unwrap = kwargs.pop("need_unwrap", False)
        super().__init__(proxy, **kwargs)
        self.need_unwrap = need_unwrap

    @classmethod
    def from_tensor_variable(cls, tensor_variable):
        return FakeItemVariable(**dict(tensor_variable.__dict__))<|MERGE_RESOLUTION|>--- conflicted
+++ resolved
@@ -8,11 +8,7 @@
 import torch.random
 from torch.fx.experimental.symbolic_shapes import guard_scalar, SymTypes
 
-<<<<<<< HEAD
-from .. import config, variables
-=======
 from .. import config, utils, variables
->>>>>>> 3f9990c7
 from ..bytecode_transformation import create_call_function, Instruction
 
 from ..exc import unimplemented
@@ -740,39 +736,16 @@
         """
         if not config.numpy_ndarray_as_tensor:
             return []
-        from torch._dynamo.bytecode_transformation import create_instruction
-
-        # b.tensor.numpy()
+
         var = output_graph.new_var()
-        from torch_np import ndarray
-
-        check = [
+
+        return [
             codegen.create_store(var),
-            codegen.create_load_global("isinstance", False, add=True),
+            *AttrSource(
+                codegen.tx.import_source(utils.__name__), "to_numpy_helper"
+            ).reconstruct(codegen),
             codegen.create_load(var),
-            codegen.create_load_python_module(ndarray, False),
-            *create_call_function(2, False),
-        ]
-        true_branch = [
-            codegen.create_load(var),
-            codegen.create_load_attr("tensor"),
-            create_instruction(name="LOAD_METHOD", argval="numpy"),
-            create_instruction(
-                name="CALL_METHOD",
-                arg=0,
-            ),
-            create_instruction(name="RETURN_VALUE"),
-        ]
-        jump = create_instruction("POP_JUMP_IF_FALSE")
-        false_branch_load = codegen.create_load(var)
-        false_branch_load.is_jump_target = True
-        jump.arg = false_branch_load.offset
-        jump.target = false_branch_load
-        return [
-            *check,
-            jump,
-            *true_branch,
-            false_branch_load,
+            *create_call_function(1, False),
         ]
 
 
