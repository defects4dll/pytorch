import copy
import functools
import getpass
import logging
import os
import shutil
import subprocess
import textwrap
import uuid
from collections import Counter
from importlib import import_module
from tempfile import TemporaryFile

import torch
import torch.fx as fx

from . import config
from .optimizations.backends import register_backend
from .utils import clone_inputs, get_debug_dir

log = logging.getLogger(__name__)


def minifier_dir():
    path = os.path.join(get_debug_dir(), "minifier")
    if path is None:
        path = f"/tmp/minifier_{getpass.getuser()}"
    if not os.path.exists(path):
        os.makedirs(path, exist_ok=True)
    return path


class NNModuleToString:
    safe_reprs = [
        torch.nn.Linear,
        torch.nn.Conv1d,
        torch.nn.Conv2d,
        torch.nn.Conv3d,
        torch.nn.BatchNorm1d,
        torch.nn.BatchNorm2d,
        torch.nn.BatchNorm3d,
        torch.nn.LayerNorm,
        torch.nn.Dropout,
        torch.nn.Softmax,
        torch.nn.ReLU,
        torch.nn.GELU,
        torch.nn.Identity,
        torch.nn.MaxPool2d,
        torch.nn.Embedding,
        torch.nn.Tanh,
        torch.nn.ConvTranspose1d,
        torch.nn.GLU,
        torch.nn.LSTM,
        torch.nn.Flatten,
        torch.nn.AdaptiveAvgPool2d,
    ]

    @staticmethod
    def can_convert_to_string(gm):
        cant_convert = set()
        for _, module in gm.named_children():
            if type(module) not in NNModuleToString.safe_reprs:
                cant_convert.add(module)

        if len(cant_convert) > 0:
            log.warning(f"We have not tested reprs of some modules - {cant_convert}")
        # TODO - Assuming that all modules can be safely repr'd. Check if that assumption is correct.
        return True

    @staticmethod
    def convert(gm):
        from torch.nn.modules.module import _addindent

        tab = " " * 4

        model_str = textwrap.dedent(
            """
            from torch.nn import *
            class Repro(torch.nn.Module):
                def __init__(self):
                    super().__init__()
            """
        )

        for module_name, module in gm.named_children():
            module_str = f"{module.__repr__()}"
            # module should be a core torch.nn.Module, so all parameters
            # should be on the same device.
            example_param = next(module.parameters(), None)
            if example_param is not None and example_param.is_cuda:
                module_str = f"{module_str}.cuda()"
            model_str += f"{tab*2}self.{module_name} = {module_str}\n"

        for buffer_name, buffer in gm._buffers.items():
            if buffer is None:
                continue
            if torch.is_floating_point(buffer):
                tensor_str = f"torch.randn({list(buffer.shape)}, dtype={buffer.dtype})"
            else:
                tensor_str = (
                    f"torch.randint(1, size={list(buffer.shape)}, dtype={buffer.dtype})"
                )
            if buffer.is_cuda:
                tensor_str = f"{tensor_str}.cuda()"
            model_str += f"{tab*2}self.register_buffer('{buffer_name}', {tensor_str})\n"

        for param_name, param in gm._parameters.items():
            # import pdb; pdb.set_trace()
            if param is None:
                continue
            tensor_str = f"torch.nn.Parameter(torch.randn({list(param.shape)}, dtype={param.dtype}))"
            if param.is_cuda:
                tensor_str = f"{tensor_str}.cuda()"
            model_str += f"{tab*2}self.{param_name} = {tensor_str}\n"

        # TODO - Keep this code for now. But, I don't think we will need this.
        # attrs = dir(gm)
        # for attr in attrs:
        #     if "_tensor_constant" in attr:
        #         val = getattr(gm, attr)
        #         model_str += f"    {attr} = {val!r}\n"

        model_str += f"{_addindent(gm.code, 4)}\n"
        return model_str


@functools.lru_cache(None)  # subprocess is expensive
def _cuda_system_info_comment():
    if not torch.cuda.is_available():
        return "# torch.cuda.is_available()==False, no GPU info collected\n"

    model_str = "# CUDA Info: \n"
    try:
        cuda_version_out = subprocess.run(["nvcc", "--version"], stdout=subprocess.PIPE)
        cuda_version_lines = cuda_version_out.stdout.decode().split("\n")
        cuda_version_out = "".join(
            [f"# {s} \n" for s in cuda_version_lines if s not in [""]]
        )
        model_str += f"{cuda_version_out}\n"
    except FileNotFoundError:
        model_str += "nvcc not found\n"

    gpu_names = subprocess.run(
        ["nvidia-smi", "--query-gpu=gpu_name", "--format=csv"],
        stdout=subprocess.PIPE,
    )
    gpu_names = gpu_names.stdout.decode().split("\n")
    gpu_names = [name for name in gpu_names if name not in ("", "name")]
    gpu_names = Counter(gpu_names)

    model_str += "# GPU Hardware Info: \n"
    for name, count in gpu_names.items():
        model_str += f"# {name} : {count} \n"
    model_str += "\n"
    return model_str


TEST_REPLACEABLE_COMMENT = "# REPLACEABLE COMMENT FOR TESTING PURPOSES"


def generate_compiler_repro_string(gm, args):
    model_str = textwrap.dedent(
        f"""
        import torch
        from torch import tensor, device
        import torch.fx as fx
        from {config.dynamo_import}.testing import rand_strided
        from math import inf
        from torch.fx.experimental.proxy_tensor import make_fx

        {TEST_REPLACEABLE_COMMENT}

        """
    )
    model_str += f"# torch version: {torch.version.__version__}\n"
    if hasattr(torch.version, "cuda"):
        model_str += f"# torch cuda version: {torch.version.cuda}\n"
    if hasattr(torch.version, "git_version"):
        model_str += f"# torch git version: {torch.version.git_version}\n\n\n"
    model_str += _cuda_system_info_comment()

    model_str += NNModuleToString.convert(gm)

    model_str += f"args = {[(tuple(a.shape), tuple(a.stride()), a.dtype, a.device.type) for a in args]!r}\n"
    model_str += (
        "args = [rand_strided(sh, st, dt, dev) for (sh, st, dt, dev) in args]\n"
    )
    model_str += "mod = make_fx(Repro())(*args)\n"
    return model_str


INDUCTOR_IMPORT = f"""
from {config.inductor_import}.compile_fx import compile_fx_inner
from {config.dynamo_import}.debug_utils import same_two_models
"""

NVFUSER_IMPORT = """
from torch.fx.passes.backends.nvfuser import NvFuserBackend
nvfuser = NvFuserBackend()
"""

COMPILER_REPRO_OPTIONS = {
    "inductor": (INDUCTOR_IMPORT, "compile_fx_inner", "inductor_fails"),
    "inductor_accuracy": (
        INDUCTOR_IMPORT,
        "compile_fx_inner",
        "inductor_accuracy_fails",
    ),
    "nvfuser": (NVFUSER_IMPORT, "nvfuser", "nvfuser_fails"),
}


def dump_compiler_graph_state(gm, args, compiler_name):
    subdir = os.path.join(minifier_dir(), "checkpoints")
    if not os.path.exists(subdir):
        os.makedirs(subdir, exist_ok=True)
    file_name = os.path.join(subdir, f"{len(gm.graph.nodes)}.py")
    log.warning(f"Writing checkpoint with {len(gm.graph.nodes)} nodes to {file_name}")
    with open(file_name, "w") as fd:
        save_graph_repro(fd, gm, args, compiler_name)
    curdir = os.getcwd()
    repro_path = os.path.join(curdir, "repro.py")
    try:
        shutil.copyfile(file_name, repro_path)
        log.warning(f"Copying repro file for convenience to {repro_path}")
    except OSError:
        log.warning(f"No write permissions for {repro_path}")
        pass


def save_graph_repro(fd, gm, args, compiler_name):
    if "inductor" in compiler_name:
        fd.write(f"import {config.inductor_import}.overrides\n")
    fd.write(generate_compiler_repro_string(gm, args))
    fd.write(COMPILER_REPRO_OPTIONS[compiler_name][0])
    if "_accuracy" in compiler_name:
        fd.write(
            textwrap.dedent(
                f"""
                compiled = {COMPILER_REPRO_OPTIONS[compiler_name][1]}(mod, args)
                class AccuracyError(Exception):
                    pass
                if not same_two_models(mod, compiled, args, only_fwd=True):
                    raise AccuracyError("Bad accuracy detected")
                """
            )
        )
    else:
        fd.write(
            textwrap.dedent(
                f"""
                compiled = {COMPILER_REPRO_OPTIONS[compiler_name][1]}(mod, args)
                compiled(args)
                """
            )
        )


def isolate_fails(fx_g, args, compiler_name: str, env=None, patch_code=None):
    if env is None:
        env = {}
    subdir = os.path.join(os.getcwd(), "isolate")
    if not os.path.exists(subdir):
        os.makedirs(subdir, exist_ok=True)
    file_name = os.path.join(subdir, f"{str(uuid.uuid4())[:5]}.py")
    with open(file_name, "w") as fd:
        repro_code = generate_compiler_repro_string(fx_g, args)
        if patch_code is not None:
            repro_code = repro_code.replace(TEST_REPLACEABLE_COMMENT, patch_code)
        fd.write(repro_code)
        fail_fn = COMPILER_REPRO_OPTIONS[compiler_name][2]
        fd.write(
            textwrap.dedent(
                f"""
                from {__name__} import {fail_fn}
                """
            )
        )
        fd.write(
            textwrap.dedent(
                f"""
                if {fail_fn}(mod, args):
                    exit(1)
                else:
                    exit(0)
                """
            )
        )
    new_env = os.environ.copy()
    new_env = {**new_env, **env}
    stdout, stderr = TemporaryFile(), TemporaryFile()
    p = subprocess.Popen(
        ["python", file_name],
        stdout=stdout,
        stderr=stderr,
        env=new_env,
    )
    p.wait()

    if p.returncode != 0:
        stdout.seek(0)
        stderr.seek(0)
        print(textwrap.indent(stdout.read().decode("utf-8"), prefix=">>  "))
        print(textwrap.indent(stderr.read().decode("utf-8"), prefix=">>  "))
        return True
    return False


def inductor_fails(fx_g, args, check_str=None):
    compile_fx_inner = import_module(
        f"{config.inductor_import}.compile_fx"
    ).compile_fx_inner

    import_module(f"{config.inductor_import}.config").triton.autotune = False

    try:
        result = fx_g(*args)
        assert isinstance(result, (tuple, list))
        assert not any([isinstance(x, (tuple, list)) for x in result])
    except Exception:
        return False

    try:
        compile_mod = compile_fx_inner(fx_g, args)
        compile_mod(args)
    except Exception as e:
        if check_str is not None and check_str not in repr(e):
            return False
        print(repr(e))
        return True
    return False


def nvfuser_fails(fx_g, args, check_str=None):
    from torch.fx.passes.backends.nvfuser import NvFuserBackend

    nvfuser = NvFuserBackend()

    try:
        compile_mod = nvfuser(fx_g, args)
        compile_mod = compile_mod(*args)
    except Exception as e:
        if check_str is not None and check_str not in repr(e):
            return False
        print(repr(e))
        return True
    return False


def inductor_accuracy_fails(fx_g, args, check_str=None):
    from torch._inductor.compile_fx import compile_fx_inner

    return backend_aot_accuracy_fails(fx_g, args, compile_fx_inner)


def get_minifier_repro_path():
    return os.path.join(minifier_dir(), "minifier_launcher.py")


def helper_for_dump_minify(contents):
    minified_repro_path = get_minifier_repro_path()
    log.warning(f"Writing minified repro to {minified_repro_path}")
    try:
        with open(minified_repro_path, "w") as fd:
            fd.write(contents)
    except OSError as e:
        log.exception(e)
        raise NotImplementedError("Could not write to {minified_repro_path}")


def dump_to_minify(gm, args, compiler_name: str):
    favored_device = 1 if torch.cuda.device_count() >= 2 else 0

    contents = textwrap.dedent(
        f"""
isolate_fails_code_str = None

{generate_compiler_repro_string(gm, args)}

from functools import partial
from {__name__} import (
    isolate_fails,
    dump_compiler_graph_state,
)
from functorch.compile import minifier

env_variables = {{"CUDA_VISIBLE_DEVICES": "{favored_device}"}}

minifier(
    mod,
    args,
    module_fails=partial(isolate_fails, env=env_variables, compiler_name="{compiler_name}", patch_code=isolate_fails_code_str),
    dump_state=partial(dump_compiler_graph_state, compiler_name="{compiler_name}"),
)
        """
    )
    return helper_for_dump_minify(contents)


class CompilerError(Exception):
    pass


def wrap_compiler_debug(compiler_fn, compiler_name: str):
    """
    Minifier for Fx Graph modules after Aot Autograd has finished. We wrap both
    forward and backward call separately with the backend compiler_fn - like
    inductor or nvfuser. Intercepting after Aot Autograd presents neat
    abstration, where all the params are lifted as graph inputs, making it easy
    to save the graph as a string.
    """

    @functools.wraps(compiler_fn)
    def debug_wrapper(gm, example_inputs, **kwargs):
        from torch._subclasses import FakeTensorMode

        orig_graph = copy.deepcopy(gm.graph)
        assert config.repro_after in ("dynamo", "aot", None)
        inner_compiled_fn = None

        def deferred_for_real_inputs(real_inputs):
            """
            Aot Autograd fw_compiler and bw_compiler can have fake tensors. So,
            example_inputs can be fake tensors. We can call compiler_fn (which is
            inductor or nvfuser) with fake tensors but the actualy compiled_fn
            should be called with real tensors. Therefore, the actual invocation
            is deffered.
            """
            # Avoid re-compiling when we call the compiled function twice. This happens
            # when we run the model inference or training in a for loop like here
            # https://github.com/pytorch/torchdynamo/issues/1687#issuecomment-1280040633
            nonlocal inner_compiled_fn
            # Copy the tensor attrs like shape, stride etc by converting to Fake Tensor
            # because inductor clears the tensor list in its codegen. And example_inputs
            # are available only for the first invocation.
            fake_mode = FakeTensorMode()
            copy_tensor_attrs = [fake_mode.from_tensor(x) for x in real_inputs]
            if config.repro_level == 3:
                # Always dump the original module in case we have segfaults
                dump_to_minify(
                    fx.GraphModule(gm, orig_graph), real_inputs, compiler_name
                )

            if config.repro_level == 4:
                if compiler_name != "inductor":
                    raise NotImplementedError(
                        "Accuracy minification is supported for inductor only"
                    )
                if inner_compiled_fn is None:
                    inner_compiled_fn = compiler_fn(gm, example_inputs, **kwargs)
                if backend_aot_accuracy_fails(gm, real_inputs, compiler_fn):
                    log.warning("Accuracy failed for the AOT Autograd graph")
                    dump_compiler_graph_state(
                        fx.GraphModule(gm, orig_graph),
                        copy_tensor_attrs,
                        f"{compiler_name}_accuracy",
                    )
                    dump_to_minify(
                        fx.GraphModule(gm, orig_graph),
                        copy_tensor_attrs,
                        f"{compiler_name}_accuracy",
                    )
                    raise AccuracyError("Bad accuracy detected")
                else:
                    # Call the compiled function with real inputs
                    return inner_compiled_fn(real_inputs)
            else:
                try:
                    # Call the compiler_fn - which is either aot_autograd or inductor
                    # with fake inputs
                    if inner_compiled_fn is None:
                        inner_compiled_fn = compiler_fn(gm, example_inputs, **kwargs)
                    # Call the compiled function with real inputs
                    return inner_compiled_fn(real_inputs)
                except Exception as e:
                    if config.repro_level == 1:
                        dump_compiler_graph_state(
                            fx.GraphModule(gm, orig_graph),
                            copy_tensor_attrs,
                            compiler_name,
                        )
                    elif config.repro_level == 2:
                        dump_to_minify(
                            fx.GraphModule(gm, orig_graph),
                            copy_tensor_attrs,
                            compiler_name,
                        )
                    log.exception(e)
                    raise CompilerError("Failed to compile.")

        if config.repro_after == "aot":
            compiled_fn = deferred_for_real_inputs
            compiled_fn._boxed_call = True
        else:
            compiled_fn = compiler_fn(gm, example_inputs, **kwargs)

        return compiled_fn

    return debug_wrapper


def run_fwd_maybe_bwd(gm, args, only_fwd=False):
    """
    Runs a forward and possibly backward iteration for a given mod and args.
    """
    from functorch._src.aot_autograd import make_boxed_func

    from .testing import collect_results, reduce_to_scalar_loss, requires_bwd_pass

    gm = copy.deepcopy(gm)
    new_args = clone_inputs(args)
    # Set the requires_grad field explicitly because clone_inputs only sets
    # requires_grad for leaf tensors.
    for narg, arg in zip(new_args, args):
        narg.requires_grad_(arg.requires_grad)
    args = new_args

    if hasattr(gm, "zero_grad"):
        gm.zero_grad(True)

    # TorchInductor returned callable expects lists. So, boxing the call.
    if not hasattr(gm, "_boxed_call") and hasattr(gm, "named_parameters"):
        orig_named_parameters = gm.named_parameters
        gm = make_boxed_func(gm)
        gm.named_parameters = orig_named_parameters

    out = gm(args)
    if only_fwd:
        return out
    if requires_bwd_pass(out):
        loss = reduce_to_scalar_loss(out)
        loss.backward()
    return collect_results(gm, out, None, [])


def same_two_models(gm, opt_gm, example_inputs, only_fwd=False):
    """
    Check two models have same accuracy.
    """
    from .utils import same

    ref = run_fwd_maybe_bwd(gm, example_inputs, only_fwd)

    try:
        fp64_model, fp64_examples = cast_to_fp64(
            copy.deepcopy(gm), clone_inputs(example_inputs)
        )
        fp64_ref = run_fwd_maybe_bwd(fp64_model, fp64_examples, only_fwd)
    except Exception:
        log.warning("Could not generate fp64 outputs")
        fp64_ref = None

    res = run_fwd_maybe_bwd(opt_gm, example_inputs, only_fwd)

    passing = same(ref, res, fp64_ref, tol=0.001, equal_nan=True)
    return passing


def cast_to(dtype, model, inputs):
    from torch.utils._pytree import tree_map

    # cast model and inputs to fp16
    model = model.to(dtype)

    inputs = tree_map(
        lambda x: x.to(dtype)
        if isinstance(x, torch.Tensor) and x.is_floating_point()
        else x,
        inputs,
    )
    return model, inputs


def cast_to_fp64(model, inputs):
    return cast_to(torch.float64, model, inputs)


def generate_dynamo_fx_repro_string(
    model_str, args, compiler_name, check_accuracy=False
):
    """
    Generate a repro string for backend-agnostic minified version.
    """

    run_code = textwrap.dedent(
        f"""
with torch.cuda.amp.autocast(enabled={torch.is_autocast_enabled()}):
    ref = run_fwd_maybe_bwd(mod, args)
    res = run_fwd_maybe_bwd(opt_mod, args)
    """
    )

    if config.repro_level == 4 or check_accuracy:
        run_code = textwrap.dedent(
            f"""
mod.eval()
opt_mod.eval()

class AccuracyError(Exception):
    pass

with torch.cuda.amp.autocast(enabled={torch.is_autocast_enabled()}):
    assert same_two_models(mod, mod, args), "Eager itself failed"
    if not same_two_models(mod, opt_mod, args):
        raise AccuracyError("Dynamo failed")
    """
        )

    return textwrap.dedent(
        f"""
from math import inf
import torch
from torch import tensor, device
import torch.fx as fx
import {config.dynamo_import}
from {config.dynamo_import}.testing import rand_strided
from {config.dynamo_import}.debug_utils import run_fwd_maybe_bwd
from {config.dynamo_import}.debug_utils import same_two_models

{TEST_REPLACEABLE_COMMENT}

args = {[(tuple(a.shape), tuple(a.stride()), a.dtype, a.device.type, a.requires_grad) for a in args]}
args = [rand_strided(sh, st, dt, dev).requires_grad_(rg) for (sh, st, dt, dev, rg) in args]

{model_str}

mod = Repro()
opt_mod = {config.dynamo_import}.optimize("{compiler_name}")(mod)

{run_code}
        """
    )


def dump_backend_repro_as_file(gm, args, compiler_name, check_accuracy=False):
    """
    Saves the repro to a repro.py file
    """
    curdir = os.getcwd()
    subdir = os.path.join(os.getcwd(), "checkpoints")
    if not os.path.exists(subdir):
        os.makedirs(subdir, exist_ok=True)
    file_name = os.path.join(subdir, f"minified_{len(gm.graph.nodes)}_nodes.py")
    log.warning(f"Writing checkpoint with {len(gm.graph.nodes)} nodes to {file_name}")

    model_str = NNModuleToString.convert(gm)
    with open(file_name, "w") as fd:
        fd.write(
            generate_dynamo_fx_repro_string(
                model_str, args, compiler_name, check_accuracy
            )
        )
    latest_repro = os.path.join(curdir, "repro.py")
    log.warning(f"Copying {file_name} to {latest_repro} for convenience")
    shutil.copyfile(file_name, latest_repro)


# TODO - Commented because we are assuming that nn.Modules can be safely repr'd
# If that does not work, we might have to bring this code back. So, keeping it
# as it is for now.
# def dump_backend_repro_as_tarfile(gm, args, compiler_name):
#     """
#     Saves the repro in repro.tar.gz, as opposed to a file. This is used for
#     cases, where we can't convert a Fx GraphModule to a string, and therefore
#     fallback to to_folder for serialization. We accompany this with a repro.py
#     script that imports the saved module, sets it up and runs the model to repro
#     the error.
#     """
#     import tarfile

#     subdir = os.path.join(minifier_dir(), "checkpoints")
#     if not os.path.exists(subdir):
#         os.makedirs(subdir, exist_ok=True)

#     tmp_dir = os.path.join(subdir, f"{len(gm.graph.nodes)}")
#     if os.path.exists(tmp_dir):
#         shutil.rmtree(tmp_dir)
#     os.makedirs(tmp_dir, exist_ok=True)

#     file_name = os.path.join(tmp_dir, "repro.py")
#     gm_dir = os.path.join(tmp_dir, "module")
#     if not os.path.exists(gm_dir):
#         os.makedirs(gm_dir, exist_ok=True)
#     for node in gm.graph.nodes:
#         new_kwargs = {}
#         for k, v in node.kwargs.items():
#             if isinstance(v, torch.device):
#                 v = v.type
#             new_kwargs[k] = v
#         node.kwargs = new_kwargs
#     gm.recompile()

#     print(f"Writing checkpoint with {len(gm.graph.nodes)} nodes to {file_name}")
#     with open(file_name, "w") as fd:
#         # TODO - Add the readable version of to_folder when available
#         gm.to_folder(gm_dir, "Repro")
#         fd.write(
#             generate_dynamo_fx_repro_string(
#                 "from module import Repro", args, compiler_name
#             )
#         )

#     local_dir = os.path.join(config.base_dir, "repro")
#     if os.path.exists(local_dir):
#         shutil.rmtree(local_dir)
#     shutil.copytree(tmp_dir, local_dir)
#     local_tar_file = os.path.join(config.base_dir, "repro.tar.gz")
#     print(f"Writing checkpoint with {len(gm.graph.nodes)} locally to {local_tar_file}")
#     with tarfile.open(local_tar_file, "w:gz") as tar:
#         tar.add(local_dir, arcname=os.path.basename(local_dir))


def dump_backend_state(gm, args, compiler_name, check_accuracy=False):
    """
    Dumps the dynamo graph to repro the issue.
    1) It tries to convert Fx GraphModule to a string. If we can, it writes to a
    repro.py file.
    2) If we can't convert Fx GraphModule to a string, we use to_folder to save
    the module and save a tar file.
    """
    assert NNModuleToString.can_convert_to_string(gm)
    return dump_backend_repro_as_file(gm, args, compiler_name, check_accuracy)
    # return dump_backend_repro_as_tarfile(gm, args, compiler_name)


def backend_accuracy_fails(gm, example_inputs, compiler_fn, only_fwd=False):
    compiled_gm = compiler_fn(copy.deepcopy(gm), clone_inputs(example_inputs))
    return not same_two_models(gm, compiled_gm, example_inputs, only_fwd)


backend_aot_accuracy_fails = functools.partial(backend_accuracy_fails, only_fwd=True)


def backend_fails(gm, example_inputs, compiler_fn, orig_failure):
    """
    Minifier uses this function to identify if the minified graph module fails
    with the same error.

    One caveat is that minifier can potentially go into a wrong direction when
    the resulting graph module fails for a different reason. To avoid this, we
    save the string for the original exception and check similarity between new
    and old exception. They can be somewhat different in some cases, when the
    exception string depends on the failing node information. So, we have a
    loose similarity metric to guide the minifier path.
    """
    from difflib import SequenceMatcher

    try:
        compiled_gm = compiler_fn(gm, example_inputs)
        run_fwd_maybe_bwd(compiled_gm, clone_inputs(example_inputs))
        return False
    except Exception as e:
        new_failure = str(e)
        if SequenceMatcher(None, orig_failure, new_failure).ratio() > 0.5:
            return True
        return False


def dump_to_minify_after_dynamo(gm, args, compiler_name):
    model_str = NNModuleToString.convert(gm)

    minifier_backend = "dynamo_minifier_backend"
    if config.repro_level == 4:
        minifier_backend = "dynamo_accuracy_minifier_backend"

    custom_compiler_error = (
        textwrap.dedent(
            """\
        raise RuntimeError(
            'Compiler name is None - this likely means that a custom compiler '
            'was called by torchdynamo. Please remove this error, import your '
            'custom compiler function, and replace the compiler_name="None" '
            'line below to compiler_name=<my_imported_custom_function>'
        )
        """
        )
        if compiler_name is None
        else ""
    )

    contents = textwrap.dedent(
        f"""
import os
from math import inf
import torch
from torch import tensor, device
import torch.fx as fx
import functools
import {config.dynamo_import}
from {config.dynamo_import}.debug_utils import run_fwd_maybe_bwd
from {config.dynamo_import}.optimizations.backends import BACKENDS
from {config.dynamo_import}.testing import rand_strided

{TEST_REPLACEABLE_COMMENT}

args = {[(tuple(a.shape), tuple(a.stride()), a.dtype, a.device.type, a.requires_grad) for a in args]}
args = [rand_strided(sh, st, dt, dev).requires_grad_(rg) for (sh, st, dt, dev, rg) in args]

{model_str}
mod = Repro()

# Setup debug minifier compiler
compiler_fn = BACKENDS["{minifier_backend}"]
{custom_compiler_error}
dynamo_minifier_backend = functools.partial(
    compiler_fn,
    compiler_name="{compiler_name}",
)
opt_mod = {config.dynamo_import}.optimize(dynamo_minifier_backend)(mod)

with torch.cuda.amp.autocast(enabled={torch.is_autocast_enabled()}):
    opt_mod(*args)
        """
    )
    helper_for_dump_minify(contents)


class AccuracyError(Exception):
    pass


class BackendError(Exception):
    pass


def wrap_backend_debug(compiler_fn, compiler_name: str):
    """
    A minifier decorator that wraps the TorchDynamo produced Fx graph modules.
    As opposed to wrap_compiler_debug, this wrapper intercepts at the
    TorchDynamo produced Fx Graph Module. This makes it backend-agnostic to some
    level, e.g., it is useful for minifying issues related to Aot Autograd
    tracing.  If an error is found, we minify and save the minified repro in
    repro.tar.gz.
    """

    @functools.wraps(compiler_fn)
    def debug_wrapper(gm, example_inputs, **kwargs):
        assert config.repro_after in ("dynamo", "aot", None)
        model_str = NNModuleToString.convert(gm)
        if config.repro_after == "dynamo":
            if config.repro_level == 3:
                dump_to_minify_after_dynamo(gm, example_inputs, compiler_name)

            # Check for either accuracy (level 4) or other type of failures.
            if config.repro_level == 4:
                # Check Accuracy
                compiled_gm = compiler_fn(gm, example_inputs, **kwargs)
                if backend_accuracy_fails(gm, example_inputs, compiler_fn):
                    log.warning("Accuracy failed for the TorchDyanmo produced graph")
                    dump_to_minify_after_dynamo(
                        fx.GraphModule(gm, copy.deepcopy(gm.graph)),
                        example_inputs,
                        compiler_name,
                    )
                    raise AccuracyError("Bad accuracy detected")
            else:
                try:
                    compiled_gm = compiler_fn(gm, example_inputs, **kwargs)
                    run_fwd_maybe_bwd(compiled_gm, example_inputs)
                except Exception as exc:
                    log.warning(
                        "Compiled Fx GraphModule failed. Creating script to minify the error."
                    )
                    if config.repro_level == 1:
                        dump_state_fn = functools.partial(
                            dump_backend_state, compiler_name=compiler_name
                        )
                        dump_state_fn(
                            fx.GraphModule(gm, copy.deepcopy(gm.graph)), example_inputs
                        )
                    elif config.repro_level == 2:
                        dump_to_minify_after_dynamo(
                            fx.GraphModule(gm, copy.deepcopy(gm.graph)),
                            example_inputs,
                            compiler_name,
                        )
<<<<<<< HEAD
                    raise BackendError(
                        f"Issue detected. Repro at {get_minifier_repro_path()}."
=======
                    exc.minifier_path = os.path.join(
                        minifier_dir(), "minifier_launcher.py"
>>>>>>> c3c817c9
                    )
                    raise
        else:
            compiled_gm = compiler_fn(gm, example_inputs, **kwargs)

        return compiled_gm

    debug_wrapper._torchdynamo_orig_callable = compiler_fn

    return debug_wrapper


@register_backend
def dynamo_minifier_backend(gm, example_inputs, compiler_name):
    from functorch.compile import minifier

    from .eval_frame import lookup_backend

    compiler_fn = lookup_backend(compiler_name)

    try:
        compiled_gm = compiler_fn(gm, example_inputs)
        run_fwd_maybe_bwd(compiled_gm, example_inputs)
        raise ValueError("No issue was detected")
    except Exception as exc:
        orig_failure = str(exc)
        log.warning(
            "Compiled Fx GraphModule failed. Creating script to minify the error."
        )
        dump_state_fn = functools.partial(
            dump_backend_state, compiler_name=compiler_name
        )
        dump_state_fn(fx.GraphModule(gm, copy.deepcopy(gm.graph)), example_inputs)
        fails_fn = functools.partial(
            backend_fails,
            compiler_fn=compiler_fn,
            orig_failure=orig_failure,
        )
        minifier(
            gm,
            example_inputs,
            module_fails=fails_fn,
            dump_state=dump_state_fn,
        )
    return gm


@register_backend
def dynamo_accuracy_minifier_backend(gm, example_inputs, compiler_name):
    from functorch.compile import minifier

    from torch._dynamo.optimizations.backends import BACKENDS

    if compiler_name == "inductor":
        from torch._inductor.compile_fx import compile_fx

        compiler_fn = compile_fx
    else:
        compiler_fn = BACKENDS[compiler_name]

    # Set the eval mode to remove randomness.
    gm.eval()

    # Check Accuracy
    if backend_accuracy_fails(gm, example_inputs, compiler_fn):
        log.warning("Accuracy failed for the TorchDyanmo produced graph")
        dump_state_fn = functools.partial(
            dump_backend_state, compiler_name=compiler_name, check_accuracy=True
        )
        fails_fn = functools.partial(
            backend_accuracy_fails,
            compiler_fn=compiler_fn,
        )
        dump_state_fn(fx.GraphModule(gm, copy.deepcopy(gm.graph)), example_inputs)
        minifier(
            gm,
            example_inputs,
            module_fails=fails_fn,
            dump_state=dump_state_fn,
        )
    else:
        log.error("Input graph does not fail accuracy testing")
    return gm<|MERGE_RESOLUTION|>--- conflicted
+++ resolved
@@ -819,10 +819,6 @@
     pass
 
 
-class BackendError(Exception):
-    pass
-
-
 def wrap_backend_debug(compiler_fn, compiler_name: str):
     """
     A minifier decorator that wraps the TorchDynamo produced Fx graph modules.
@@ -874,13 +870,8 @@
                             example_inputs,
                             compiler_name,
                         )
-<<<<<<< HEAD
-                    raise BackendError(
-                        f"Issue detected. Repro at {get_minifier_repro_path()}."
-=======
                     exc.minifier_path = os.path.join(
                         minifier_dir(), "minifier_launcher.py"
->>>>>>> c3c817c9
                     )
                     raise
         else:
