--- conflicted
+++ resolved
@@ -1,8 +1,4 @@
 import torch
-<<<<<<< HEAD
-import torch.utils._pytree as pytree
-=======
->>>>>>> 8090cb53
 from typing import Set, Dict, List, Type, Optional, cast
 import sys
 import itertools
@@ -164,18 +160,11 @@
     This is a type erased SymInt/SymFloat which we use to do actual operations.
     End users don't touch this.  Magic methods are NOT defined on this object.
     """
-    def __init__(self, expr, shape_env, pytype, constant=None, symbol=None):
+    def __init__(self, expr, shape_env, pytype, constant=None):
         self._expr = expr
         self.shape_env = shape_env
         self.pytype = pytype
         self.constant = constant
-        # Unlike expr, sympy.Symbol is guaranteed to either be a
-        # symbol or its negation a symbol, and it never gets simplified into a
-        # constant or another symbol.  This only exists for freshly
-        # create_symint; intermediate values are None.  The usage of this
-        # property is fairly short-lived: it lives long enough so that Dynamo
-        # can get its hands on symbols and setup Source associations
-        self.symbol: Optional[sympy.Expr] = symbol
 
     @property
     def expr(self):
@@ -504,13 +493,8 @@
         # they get assigned the same symbolic variable
         self.val_to_var: Dict[int, "sympy.Expr"] = {0: sympy.Integer(0), 1: sympy.Integer(1)}
         self.tls = threading.local()
-<<<<<<< HEAD
-        # Set holds symbols which definitely are not 0 or 1.
-        self.definitely_not_01: Set["sympy.Symbol"] = set()
-=======
         self.unbacked_symfloat_counter = itertools.count()
         self.unbacked_symint_counter = itertools.count()
->>>>>>> 8090cb53
 
     def _suppress_guards_tls(self):
         return getattr(self.tls, "suppress_guards", False)
@@ -568,25 +552,6 @@
         assert all(x is not None for x in stride)
         sym_size = [self.create_symintnode(i) for i in size]
         sym_stride = []
-<<<<<<< HEAD
-        for stride_expr in stride:
-            # NB: Don't duck size the stride; instead use the expression
-            # we computed
-            # TODO: We actually allocated an unnecessary extra symbol
-            # here in the smallest unbound stride case, but it's not
-            # a big deal because the non-0/1 symbol immediately
-            # evaporates from its duck-sizing simplification
-            s = self.create_symbol(val, simplify=False)
-            assert stride_expr is not None
-            assert isinstance(s, sympy.Symbol)
-            self.replacements[s] = stride_expr
-            sym_stride.append(self.create_symintnode(s))
-        return sym_size, sym_stride
-
-    def create_symintnode(self, sym: "sympy.Expr"):
-        assert isinstance(sym, sympy.Symbol) or isinstance(-sym, sympy.Symbol)
-        return SymInt(SymNode(sym.xreplace(self.replacements), self, int, symbol=sym))
-=======
         for i, stride_expr in enumerate(stride):
             # NB: Don't duck size the stride; instead use the expression
             # we computed
@@ -607,61 +572,17 @@
         symbol = Symbol(f"i{next(self.unbacked_symint_counter)}", integer=True)
         symbol.stack = ''.join(traceback.format_list(traceback.extract_stack()[:-1]))
         return SymInt(SymNode(symbol, self, int))
->>>>>>> 8090cb53
 
     # This is guaranteed to return a symbol or its negation is a sympy.Symbol,
     # but there may be a replacement that allows it to be immediately
     # simplified
-<<<<<<< HEAD
-    def create_symbol(self, val: int, *, simplify: bool = True) -> "sympy.Expr":
-=======
     def create_symbol(self, val: int, *, sname: str) -> "sympy.Expr":
         assert isinstance(sname, str), f"{type(sname)} {sname}"
 
->>>>>>> 8090cb53
         if not HAS_SYMPY:
             raise RuntimeError("Need sympy installed to create symbolic shapes")
 
         if val < 0:
-<<<<<<< HEAD
-            return -self.create_symbol(-val, simplify=simplify)
-
-        symbol = sympy.Symbol(f"s{len(self.var_to_val)}", positive=True, integer=True)
-        self.var_to_val[symbol] = sympy.Integer(val)
-
-        if not simplify:
-            return symbol
-
-        # Now attempt to simplify this symbol
-        # TODO: Create a guard whenever this happens
-        # TODO: Do this duck sizing lazily later
-
-        # This implements duck-shaping: input sizes that match are assigned
-        # the same symint
-        if val not in self.val_to_var:
-            sympy_expr = sympy.Symbol(f"s{len(self.var_to_val)}", positive=True, integer=True)
-            self.var_to_val[sympy_expr] = sympy.Integer(val)
-            self.val_to_var[val] = sympy_expr
-            self.definitely_not_01.add(sympy_expr)
-
-        self.replacements[symbol] = self.val_to_var[val]
-
-        # Return the *symbol*; you're expected to apply the replacement to get
-        # the simplified variable
-        return symbol
-
-    def evaluate_guards_for_args(self, *args):
-        new_env = ShapeEnv()
-        # NB: This must be kept in sync with create_aot_dispatcher_function
-        # and wrap_fake_symbolic
-        meta_converter = MetaConverter()
-        pytree.tree_map_only(torch.Tensor, partial(meta_converter, shape_env=new_env), args)
-        return all(guard.xreplace(new_env.var_to_val) for guard, _ in self.guards)
-
-    def get_guard_expr(self):
-        """
-        Returns a sympy expression representing all of the shape env guards.
-=======
             return -self.create_symbol(-val, sname=f"-{sname}")
 
         # Now attempt to duck size this value
@@ -837,7 +758,6 @@
             return " and ".join(exprs)
         else:
             return "True"
->>>>>>> 8090cb53
 
     def evaluate_guards_for_args(self, placeholders, args):
         arg_names = [f"t{i}" for i in range(len(args))]
@@ -872,12 +792,8 @@
         new_shape_env = {
             k: sympy.Symbol(f"shape_{idx}", positive=True, integer=True) + 1
             for idx, k in enumerate(symbols)
-<<<<<<< HEAD
-            if k in self.definitely_not_01
-=======
             # Do not assume unbacked symints are > 1
             if k in self.var_to_val
->>>>>>> 8090cb53
         }
         new_expr = expr.xreplace(new_shape_env)
         floor_div_replace = {}
