# Copyright (c) Meta Platforms, Inc. and affiliates
import os
import warnings
from typing import List, Optional, Sequence, TypeVar, Union

import torch
from torch.distributed.distributed_c10d import (
    _get_default_group,
    all_gather,
    all_to_all,
    broadcast,
    get_global_rank,
    get_rank,
    get_world_size,
    GroupMember,
    init_process_group,
    is_initialized,
    new_group,
    ProcessGroup,
    reduce_scatter,
    ReduceOp,
    scatter,
    Work,
)

import torch.distributed.distributed_c10d as c10d
import torch.distributed._functional_collectives as funcol

_global_device_mesh: Optional["DeviceMesh"] = None


def get_global_device_mesh() -> "DeviceMesh":
    global _global_device_mesh
    assert _global_device_mesh is not None, "Could not get a default device mesh!"
    return _global_device_mesh


def set_global_device_mesh(mesh: Optional["DeviceMesh"]) -> None:
    global _global_device_mesh
    _global_device_mesh = mesh


# We want a type for "can be passed to torch.as_tensor()";
# this is a recursive sequence type, which isn't fully supported
# yet in python. This construct simulates that up to depth 7.
T = TypeVar("T")
_L = Union[T, Sequence[T]]
NDIntList = _L[_L[_L[_L[_L[_L[_L[int]]]]]]]

MeshExprT = Union[
    torch.Tensor,
    NDIntList,
]


class DeviceMesh:
    """
    DeviceMesh represents a mesh of devices, where layout of devices could be
    represented as a n-d dimension array, and each value of the n-d dimensional
    array is the global id of the default process group ranks.

    DeviceMesh could be used to describe the layout of devices across the cluster,
    and serves as a proxy for communication among the device lists within the cluster.

    We use the default ProcessGroup in this DeviceMesh class to implement proper
    communications. Note that we also add collective wrappers in this class. This is
    used to decouple detailed communication backend with the underlying
    DTensor implementation.

    DeviceMesh can be used as a context manager.
    Args:
        device_type (str): device type of the mesh. Currently supports: cpu, cuda.
        mesh (ndarray): could be a multi-dimension array or an integer tensor that
            describes the layout of devices, the ids are global ids of the
            default process group.
        dim_groups (List[ProcessGroup], optional): The ProcessGroup used per mesh
            dimension.

    Returns:
        A :class:`DeviceMesh` object

    Example (2 host with 4 GPUs each):
        ```
        # The following program runs on each process/rank in SPMD manner.
        # initialized default world
        torch.distributed.init_process_group(backend="nccl", world_size=8)
        # initialize device mesh as (2, 4) to represent the topology
        # of cross-host(dim 0), and within-host (dim 1)
        mesh = DeviceMesh(device_type="cuda",
                          mesh=[
                            [0, 1, 2, 3],
                            [4, 5, 6, 7]
                          ])
        ```
        A reduction over the first dimension of mesh will reduce across
        columns (0, 4), .. and (3, 7), a reduction over the second dimension
        of mesh reduces across rows (0, 1, 2, 3) and (4, 5, 6, 7)

    """

    device_type: str
    mesh: torch.Tensor

    def __init__(
        self,
        device_type: str,
        mesh: MeshExprT,
        *,
        _init_process_groups: bool = True,
    ) -> None:
        self.device_type = device_type
        self.mesh = (
            mesh.detach()
            if isinstance(mesh, torch.Tensor)
            else torch.tensor(mesh, dtype=torch.int)
        )
        # always try to create default (world) pg, even if it is not initialized
        # already. The world pg is used for device mesh identity (rank) on each
        # process (we need to know if the current global rank is in the mesh or not)
        self._get_or_create_default_group()
        if _init_process_groups:
            self._dim_groups = self._init_process_groups()

    def _get_or_create_default_group(self):
        self._backend = "gloo" if self.device_type == "cpu" else "nccl"
        if not is_initialized():
            init_process_group(backend=self._backend)
        else:
            world_size = get_world_size()
            if self.mesh.numel() > world_size:
                raise RuntimeError(
                    f"Mesh should not be bigger than default world size, but found {self.mesh.numel()} ranks!"
                )

        # TODO: we should do allgather the mesh tensor to ensure every rank have the same mesh value
        # TODO: if user want to pass pg_options, offer a way to do it
        # check default pg backend, should support device_type
        if self.device_type == "cpu":
            assert (
                self._backend == "gloo" or self._backend == "threaded"
            ), f"ProcessGroup backend: {self._backend} not supporting CPU!"
        elif self.device_type == "cuda":
            if self._backend == "gloo":
                warnings.warn(
                    "We recommend using nccl backend for cuda device type, gloo backend might only have partial support!"
                )
            assert self._backend == "gloo" or self._backend == "nccl" or self._backend == "threaded"
        else:
            raise RuntimeError(
                f"DeviceMesh only support cpu or cuda device type, but got {self.device_type}"
            )

        # calculate the coordinates of the current global rank on the mesh
        rank_coords = (self.mesh == get_rank()).nonzero()
        assert rank_coords.size(0) in (0, 1)
        self._coordinate_on_dim: Optional[List[int]] = (
            rank_coords[0].tolist() if rank_coords.size(0) > 0 else None
        )
        return _get_default_group()

    def _init_process_groups(self):
        default_pg = _get_default_group()
        unique_mesh_values = self.mesh.unique(sorted=True)
        if unique_mesh_values.numel() != self.mesh.numel():
            raise RuntimeError(
                f"DeviceMesh cannot have duplicate values, but found {self.mesh.tolist()}"
            )

        # groups created by dimension, each dimension should have exact
        # one valid process group per rank
        dim_groups: List[ProcessGroup] = []

        if self.mesh.ndim == 1 and len(unique_mesh_values) == get_world_size() - 1:
            # if the mesh is the same as world_pg, we just append the default
            # pg to the first dim goups, as new_group cannot have the exact
            # same ranks as world
            dim_groups.append(default_pg)
        else:
            # create sub pgs base on the mesh argument specified
            # handle multi-dim mesh, create subgroups by
            # looping over the pg_ranks_by_dim for each dim
            for dim in range(self.mesh.ndim):
                # swap the current dim to the last dim
                # then reshape to flatten out other dims
                pg_ranks_by_dim = self.mesh.swapdims(-1, dim).reshape(
                    -1, self.mesh.size(dim)
                )
                # multi-dim mesh, create subgroups by
                # looping over the pg_ranks for each dim
                # and append the groups
                for dim_mesh in pg_ranks_by_dim:
                    subgroup_ranks = dim_mesh.tolist()
                    # call new_group regardless of the current rank in the
                    # pg or not, it's required that all ranks participate
                    # in subgroup construction
                    new_subgroup = new_group(ranks=subgroup_ranks)
                    # only add to dim_groups if the current rank in the subgroup
                    if self.get_rank() in subgroup_ranks:
                        if len(dim_groups) > dim:
                            raise RuntimeError(
                                f"Each device mesh dimension should get only one process group, but got {self.get_rank} "
                                f"in {subgroup_ranks}!"
                            )
<<<<<<< HEAD
                        self._dim_groups.append(new_subgroup)

    def _get_or_create_default_group(self):
        if not is_initialized():
            # TODO: we will support mesh on a subset of WORLD in future
            world_size = int(os.getenv("WORLD_SIZE", 1))
            if self.mesh.numel() < world_size:
                raise RuntimeError(
                    "DeviceMesh must include every process in WORLD, "
                    f"but WORLD_SIZE({world_size}) != mesh size({self.mesh.numel()})"
                )

            unique_mesh_values = self.mesh.unique(sorted=True)
            if unique_mesh_values.numel() != self.mesh.numel():
                raise RuntimeError(
                    f"DeviceMesh cannot have duplicate values, but found {self.mesh.tolist()}"
                )

            # ranks in mesh must start from 0
            if unique_mesh_values[0] != 0:
                raise RuntimeError(
                    "DeviceMesh ranks must start from 0, "
                    f"but found min rank = {unique_mesh_values[0]}"
                )

            # mesh must be contiguous (i.e. from 0 to N-1)
            if 2 * unique_mesh_values.sum().item() != world_size * (world_size - 1):
                raise RuntimeError(
                    f"DeviceMesh should have all ranks of WORLD, but found {self.mesh.tolist()}"
                )

            _backend = "gloo" if self.device_type == "cpu" else "nccl"
            init_process_group(backend=_backend)
        return _get_default_group()
=======
                        dim_groups.append(new_subgroup)
        return dim_groups
>>>>>>> ec54f186

    def __enter__(self) -> "DeviceMesh":
        # set global device_mesh to this instance
        set_global_device_mesh(self)
        return self

    # pyre-fixme[2]: Parameter must be annotated.
    def __exit__(self, exc_type, exc_value, exc_traceback) -> None:
        # unset global device mesh
        set_global_device_mesh(None)

    def __repr__(self) -> str:
        return f"DeviceMesh:({self.mesh.tolist()})"

    def __hash__(self):
        return hash((self.mesh, id(self)))

    def __eq__(self, other: object) -> bool:
        if not isinstance(other, DeviceMesh):
            return False
        if id(self) == id(other):
            return True
        return self.mesh.equal(other.mesh)

    def get_dim_groups(self) -> List[ProcessGroup]:
        if not hasattr(self, "_dim_groups"):
            raise RuntimeError("DeviceMesh process groups not initialized!")
        return self._dim_groups

    # pyre-fixme[3]: Return type must be annotated.
    def size(self, dim: int = 0):
        return self.mesh.size(dim)

    @property
    def ndim(self) -> int:
        return self.mesh.ndim

    def get_rank(self) -> int:
        return get_rank()

    def get_coordinate(self) -> Optional[List[int]]:
        """
        Return the relative indices of this rank relative to all
        dimensions of the mesh. If this rank is not part of the mesh, return None.
        """
        return self._coordinate_on_dim if self._coordinate_on_dim else None

    def scatter(
        self,
        output: torch.Tensor,
        scatter_list: List[torch.Tensor],
        mesh_dim: int = 0,
        async_op: bool = False,
    ) -> Optional[Work]:
        """
        scatter a list of tensors to a device mesh dimension. We by default
        use the first rank of the mesh dimension as the source of truth, i.e
        for a 2d mesh [[0, 1], [2, 3]], if we scatter on mesh_dim = 1, we will
        scatter the tensor list on rank 0 to rank 0/1, and tensor list on rank
        2 to rank 2/3.

        Args:
            output (torch.Tensor): the tensor to receive the scattered list.
            scatter_list (List[torch.Tensor]): the tensor list to be scattered.
            mesh_dim (int, optional): indicate which mesh dimension we want
                to scatter on, we by default choose the first rank on the
                mesh dimension as source of truth.

        Returns:
            A :class:`Work` object
        """
        # TODO: Ideally we should use the meta tensor way
        # (to register a meta kernel for the collective op)
        # so that it would avoid the communication. Need to
        # remove the check below once that is done.
        if output.is_meta:
            return None
        dim_group = self._dim_groups[mesh_dim]
        # src need to be global rank
        src_for_dim = 0
        if dim_group is not GroupMember.WORLD:
            src_for_dim = get_global_rank(dim_group, 0)

        if src_for_dim == get_rank():
            fut = scatter(
                output,
                scatter_list=scatter_list,
                src=src_for_dim,
                group=dim_group,
                async_op=async_op,
            )
        else:
            fut = scatter(
                output,
                scatter_list=None,
                src=src_for_dim,
                group=dim_group,
                async_op=async_op,
            )

        return fut

    def broadcast(
        self,
        tensor: torch.Tensor,
        mesh_dim: int = 0,
        async_op: bool = False,
    ) -> Optional[Work]:
        """
        broadcast the tensor to a device mesh dimension. We by default
        use the first rank of the mesh dimension as the source of truth, i.e
        for a 2d mesh [[0, 1], [2, 3]], if we broadcast on mesh_dim = 1, we will
        broadcast the tensor on rank 0 to rank 0/1, and tensor on rank 2
        to rank 2/3.

        Args:
            tensor (torch.Tensor): tensor to broadcast.
            mesh_dim (int, optional): indicate which mesh dimension we want
                to scatter on, we by default choose the first rank on the
                mesh dimension as source of truth.

        Returns:
            A :class:`Work` object
        """
        # TODO: Ideally we should use the meta tensor way
        # (to register a meta kernel for the collective op)
        # so that it would avoid the communication. Need to
        # remove the check below once that is done.
        if tensor.is_meta:
            return None
        dim_group = self._dim_groups[mesh_dim]
        # src need to be global rank
        src_for_dim = 0
        if dim_group is not GroupMember.WORLD:
            src_for_dim = get_global_rank(dim_group, 0)

        return broadcast(tensor, src=src_for_dim, group=dim_group, async_op=async_op)

    def all_gather(
        self,
        tensor_list: List[torch.Tensor],
        tensor: torch.Tensor,
        mesh_dim: int = 0,
        async_op: bool = False,
    ) -> Optional[Work]:
        """
        all_gather the tensor on each rank to the tensor_list on a
        device mesh dimension.

        Args:
            tensor_list (List[torch.Tensor]): The gathered tensor list.
            tensor (torch.Tensor): tensor to be gathered on each rank.
            mesh_dim (int, optional): indicate which mesh dimension we want
                to scatter on, we by default choose the first rank on the
                mesh dimension as source of truth.

        Returns:
            A :class:`Work` object
        """
        dim_group = self._dim_groups[mesh_dim]
        return all_gather(tensor_list, tensor, group=dim_group, async_op=async_op)

    def all_reduce(
        self,
        tensor: torch.Tensor,
        op: ReduceOp = ReduceOp.SUM,  # type: ignore[assignment]
        mesh_dim: int = 0,
        async_op: bool = False,
    ) -> torch.Tensor:
        """
        all_reduce the tensor on each rank on a device mesh dimension, and
        return an output tensor on each rank after all_reduce.

        Args:
            tensor (torch.Tensor): tensor to be all_reduced on each rank.
            op (:class:`torch.distributed.distributed_c10d.ReduceOp, optional):
                the reduction op of all_reduce (i.e. ReduceOp.SUM)
            mesh_dim (int, optional): indicate which mesh dimension we want
                to reduce on.

        Returns:
            A :class:`torch.Tensor` object
        """
        dim_group = self._dim_groups[mesh_dim]
        op_name: str = op.name  # type: ignore[attr-defined]
        return funcol.all_reduce(tensor, reduceOp=op_name, group=(self, mesh_dim,))

    def reduce_scatter(
        self,
        output: torch.Tensor,
        input_list: List[torch.Tensor],
        op: ReduceOp = ReduceOp.SUM,  # type: ignore[assignment]
        mesh_dim: int = 0,
        async_op: bool = False,
    ) -> Optional[Work]:
        """
        reduce the input_list on each rank on a device mesh dimension, and scatter
        the results to the output tensor on each rank.

        Args:
            output (torch.Tensor): tensor to receive the scattered result.
            input_list (List[torch.Tensor]): tensor list to be reduced and scattered
                and scattered on each rank.
            op (:class:`torch.distributed.distributed_c10d.ReduceOp, optional):
                the reduction op of reduce_scatter (i.e. ReduceOp.SUM)
            mesh_dim (int, optional): indicate which mesh dimension we want
                to scatter on.

        Returns:
            A :class:`Work` object
        """
        if self._backend == "nccl":
            dim_group = self._dim_groups[mesh_dim]
            fut = reduce_scatter(
                output, input_list, op=op, group=dim_group, async_op=async_op
            )

        elif self._backend == "gloo":
            # it's gloo, which does not have reduce_scatter
            # we have to do all_reduce + scatter
            warnings.warn(
                "ProcessGroupGloo does not support reduce_scatter, falling back with all reduce!"
            )
            my_coordinate = self.get_coordinate()
            # TODO: what should happen if rank is not in the mesh?
            # see issue https://github.com/pytorch/tau/pull/492
            assert (
                my_coordinate is not None
            ), "Rank if not part of mesh"  # TODO: figure out behavior here
            fut = None
            flattened_list = []
            offset_list = []

            offset = 0
            for input in input_list:
                offset_list.append(offset)
                offset += input.numel()
                flattened_list.append(input.flatten())

            # all reduce since gloo does not support reduce_scatter
            flat_tensor = torch.cat(flattened_list).clone(
                memory_format=torch.contiguous_format
            )
            dim_group = self._dim_groups[mesh_dim]
            fut = c10d.all_reduce(flat_tensor, op=op, group=dim_group, async_op=async_op)

            # scatter the tensor
            output_offset = offset_list[my_coordinate[mesh_dim]]
            output.copy_(
                flat_tensor[output_offset : output_offset + output.numel()].view(
                    output.shape
                )
            )
        else:
            raise RuntimeError(
                f"backend {self._backend} does not support reduce_scatter!"
            )
        return fut

    # TODO: test uneven split on GLOO and NCCL
    def all_to_all(
        self,
        output_tensor_list: List[torch.Tensor],
        input_tensor_list: List[torch.Tensor],
        mesh_dim: int = 0,
        async_op: bool = False,
    ) -> Optional[Work]:
        dim_group = self._dim_groups[mesh_dim]

        work = None
        # no direct dist.all_to_all support on 'gloo' so we manually do scatters
        if self._backend == "gloo":
            # TODO: pull the handle of uneven case in #492
            dim_group_size = get_world_size(dim_group)
            for i in range(dim_group_size):
                # src need to be global rank
                src_for_dim = i
                if dim_group is not GroupMember.WORLD:
                    src_for_dim = get_global_rank(dim_group, i)

                work = scatter(
                    output_tensor_list[i],
                    input_tensor_list if self.get_rank() == src_for_dim else [],
                    group=dim_group,
                    src=src_for_dim,
                    async_op=async_op,
                )

        elif self._backend == "nccl":
            work = all_to_all(
                output_tensor_list,
                input_tensor_list,
                dim_group,
                async_op=async_op,
            )
        else:
            raise RuntimeError(
                f"DeviceMesh does not support all-to-all collective operations on {self._backend} backend."
            )
        return work<|MERGE_RESOLUTION|>--- conflicted
+++ resolved
@@ -1,5 +1,4 @@
 # Copyright (c) Meta Platforms, Inc. and affiliates
-import os
 import warnings
 from typing import List, Optional, Sequence, TypeVar, Union
 
@@ -201,45 +200,8 @@
                                 f"Each device mesh dimension should get only one process group, but got {self.get_rank} "
                                 f"in {subgroup_ranks}!"
                             )
-<<<<<<< HEAD
-                        self._dim_groups.append(new_subgroup)
-
-    def _get_or_create_default_group(self):
-        if not is_initialized():
-            # TODO: we will support mesh on a subset of WORLD in future
-            world_size = int(os.getenv("WORLD_SIZE", 1))
-            if self.mesh.numel() < world_size:
-                raise RuntimeError(
-                    "DeviceMesh must include every process in WORLD, "
-                    f"but WORLD_SIZE({world_size}) != mesh size({self.mesh.numel()})"
-                )
-
-            unique_mesh_values = self.mesh.unique(sorted=True)
-            if unique_mesh_values.numel() != self.mesh.numel():
-                raise RuntimeError(
-                    f"DeviceMesh cannot have duplicate values, but found {self.mesh.tolist()}"
-                )
-
-            # ranks in mesh must start from 0
-            if unique_mesh_values[0] != 0:
-                raise RuntimeError(
-                    "DeviceMesh ranks must start from 0, "
-                    f"but found min rank = {unique_mesh_values[0]}"
-                )
-
-            # mesh must be contiguous (i.e. from 0 to N-1)
-            if 2 * unique_mesh_values.sum().item() != world_size * (world_size - 1):
-                raise RuntimeError(
-                    f"DeviceMesh should have all ranks of WORLD, but found {self.mesh.tolist()}"
-                )
-
-            _backend = "gloo" if self.device_type == "cpu" else "nccl"
-            init_process_group(backend=_backend)
-        return _get_default_group()
-=======
                         dim_groups.append(new_subgroup)
         return dim_groups
->>>>>>> ec54f186
 
     def __enter__(self) -> "DeviceMesh":
         # set global device_mesh to this instance
