--- conflicted
+++ resolved
@@ -263,13 +263,9 @@
 c10::Layout concrete_layout_fn(
     const c10::impl::PyInterpreter*,
     const c10::TensorImpl* self);
-<<<<<<< HEAD
 c10::SymIntArrayRef concrete_sym_strides_fn(
     const c10::impl::PyInterpreter*,
     const c10::TensorImpl* self);
-
-=======
->>>>>>> abb2204f
 c10::SymInt concrete_sym_numel_fn(
     const c10::impl::PyInterpreter*,
     const c10::TensorImpl* self);
@@ -306,9 +302,7 @@
             &concrete_sym_sizes_fn,
             &concrete_layout_fn,
             &concrete_sym_numel_fn,
-<<<<<<< HEAD
-            &concrete_sym_strides_fn)) {}
-=======
+            &concrete_sym_strides_fn,
             c10::impl::GPUTraceFunctionWrapper(
                 &concrete_trace_cuda<trace_cuda_event_creation_fn_name>,
                 &concrete_trace_cuda<trace_cuda_event_deletion_fn_name>,
@@ -317,7 +311,6 @@
                 &concrete_trace_cuda<trace_cuda_memory_allocation_fn_name>,
                 &concrete_trace_cuda<trace_cuda_memory_deallocation_fn_name>,
                 &concrete_trace_cuda<trace_cuda_stream_creation_fn_name>))) {}
->>>>>>> abb2204f
   // NB: intentionally leaks the memory
   ~PyInterpreterHolder() {
     impl_->disarm();
@@ -2531,7 +2524,22 @@
       : c10::SymInt{py::cast<int64_t>(out)};
 }
 
-<<<<<<< HEAD
+template <const char* func_name, typename... Ts>
+void concrete_trace_cuda(const c10::impl::PyInterpreter*, Ts... args) {
+  pybind11::gil_scoped_acquire gil;
+  at::impl::MaybeSetTLSOnEntryGuard guard;
+
+  if (Py_IsInitialized()) {
+    try {
+      py::module mod = py::module::import("torch.utils._cuda_trace");
+      py::object hook = mod.attr(func_name).attr("fire_callbacks");
+      hook(args...);
+    } catch (const std::exception& e) {
+      LOG(ERROR) << "CUDA trace hook execution failed: " << e.what();
+    }
+  }
+}
+
 c10::SymIntArrayRef concrete_sym_strides_fn(
     const c10::impl::PyInterpreter*,
     const c10::TensorImpl* self) {
@@ -2572,22 +2580,6 @@
 
   return c10::SymIntArrayRef(start, len);
   END_HANDLE_TH_ERRORS_PYBIND
-=======
-template <const char* func_name, typename... Ts>
-void concrete_trace_cuda(const c10::impl::PyInterpreter*, Ts... args) {
-  pybind11::gil_scoped_acquire gil;
-  at::impl::MaybeSetTLSOnEntryGuard guard;
-
-  if (Py_IsInitialized()) {
-    try {
-      py::module mod = py::module::import("torch.utils._cuda_trace");
-      py::object hook = mod.attr(func_name).attr("fire_callbacks");
-      hook(args...);
-    } catch (const std::exception& e) {
-      LOG(ERROR) << "CUDA trace hook execution failed: " << e.what();
-    }
-  }
->>>>>>> abb2204f
 }
 
 } // anonymous namespace