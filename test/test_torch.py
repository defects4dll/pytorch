--- conflicted
+++ resolved
@@ -37,7 +37,8 @@
     skipCUDAMemoryLeakCheckIf, BytesIOContext,
     skipIfRocm, skipIfNoSciPy, TemporaryFileName, TemporaryDirectoryName,
     wrapDeterministicFlagAPITest, DeterministicGuard, CudaSyncGuard,
-    skipIfNotRegistered, bytes_to_scalar, parametrize, skipIfMps, noncontiguous_like)
+    skipIfNotRegistered, bytes_to_scalar, parametrize, skipIfMps, noncontiguous_like,
+    AlwaysWarnTypedStorageRemoval)
 from multiprocessing.reduction import ForkingPickler
 from torch.testing._internal.common_device_type import (
     expectedFailureMeta,
@@ -6821,17 +6822,6 @@
         # Check that each of the TypedStorage function calls produce a warning
         # if warnings are reset between each
         for f in funcs:
-<<<<<<< HEAD
-            with warnings.catch_warnings(record=True) as w:
-                warnings.resetwarnings()
-                f()
-                self.assertEqual(len(w), 1, msg=str([str(a) for a in w]))
-                warning = w[0].message
-                self.assertTrue(warning, DeprecationWarning)
-                self.assertTrue(re.search(
-                    '^TypedStorage is deprecated',
-                    str(warning)))
-=======
             with AlwaysWarnTypedStorageRemoval(True):
                 with warnings.catch_warnings(record=True) as w:
                     warnings.resetwarnings()
@@ -6865,7 +6855,6 @@
             torch.FloatStorage()
             torch.randn(10).storage()
             self.assertEqual(len(w), 0, msg=str([str(a) for a in w]))
->>>>>>> 97711ac6
 
     def test_from_file(self):
         def assert_with_filename(filename):
@@ -7627,6 +7616,7 @@
         self.assertEqual(z.size(), (2 * 10 ** 8, 3, 4 * 10 ** 8))
         self.assertRaises(RuntimeError, lambda: z[0][0][0].item())
 
+    @skipIfTorchInductor("https://github.com/pytorch/pytorch/issues/97414")
     def test_upsample_nearest2d_meta(self):
         # TODO: the out tests cannot be triggered by test_nn.py because
         # we don't actually do out= arguments for nn functions, so there
