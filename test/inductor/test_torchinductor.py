# Owner(s): ["module: inductor"]
import contextlib
import dataclasses
import functools
import importlib
import itertools
import math
import os
import random
import sys
import time
import typing
import unittest
import weakref
from typing import Callable
from unittest.mock import patch

import numpy as np

import sympy

import torch

import torch._dynamo
import torch.nn as nn
from torch._dispatch.python import enable_python_dispatcher
from torch._dynamo.debug_utils import same_two_models
from torch._dynamo.testing import rand_strided, same
from torch._inductor.codegen.cpp import CppVecKernelChecker
from torch._inductor.graph import GraphLowering
from torch._inductor.ir import InterpreterShim
from torch._inductor.utils import run_and_get_triton_code
from torch._inductor.virtualized import V
from torch.fx.experimental.proxy_tensor import make_fx
from torch.nn import functional as F
from torch.testing import FileCheck, make_tensor
from torch.testing._internal.common_dtype import all_types
from torch.testing._internal.common_utils import (
    DeterministicGuard,
    IS_CI,
    IS_MACOS,
    IS_WINDOWS,
    IS_X86,
    TEST_WITH_ASAN,
    TEST_WITH_ROCM,
    TEST_WITH_SLOW,
    TestCase as TorchTestCase,
)
from torch.utils._python_dispatch import TorchDispatchMode
from torch.utils._pytree import tree_flatten, tree_unflatten

if IS_WINDOWS and IS_CI:
    sys.stderr.write(
        "Windows CI does not have necessary dependencies for test_torchinductor yet\n"
    )
    if __name__ == "__main__":
        sys.exit(0)
    raise unittest.SkipTest("requires sympy/functorch/filelock")

importlib.import_module("functorch")
importlib.import_module("filelock")

from functorch.compile import config as functorch_config
from torch._decomp import get_decompositions
from torch._inductor import codecache, config, metrics, test_operators
from torch._inductor.codegen.cpp import cexpr, CppOverrides, CppVecOverrides
from torch._inductor.codegen.triton import texpr
from torch._inductor.codegen.wrapper import pexpr

from torch._inductor.compile_fx import (
    compile_fx,
    compile_fx_inner,
    complex_memory_overlap,
)
from torch._inductor.ir import ModularIndexing
from torch._inductor.sizevars import SizeVarAllocator
from torch._inductor.utils import has_torchvision_roi_align, timed
from torch.fx.experimental.symbolic_shapes import FloorDiv

from torch.testing._internal.inductor_utils import HAS_CPU, HAS_CUDA

HAS_MULTIGPU = HAS_CUDA and torch.cuda.device_count() >= 2
HAS_AVX2 = "fbgemm" in torch.backends.quantized.supported_engines
aten = torch.ops.aten
requires_cuda = functools.partial(unittest.skipIf, not HAS_CUDA, "requires cuda")
requires_multigpu = functools.partial(
    unittest.skipIf, not HAS_MULTIGPU, "requires multiple cuda devices"
)
slow = functools.partial(unittest.skipIf, not TEST_WITH_SLOW, "too slow")
skip_if_x86_mac = functools.partial(
    unittest.skipIf, IS_MACOS and IS_X86, "Does not work on x86 Mac"
)
vec_dtypes = [torch.float, torch.bfloat16]


# For OneDNN bf16 path, OneDNN requires the cpu has intel avx512 with avx512bw,
# avx512vl, and avx512dq at least. So we will skip the test case if one processor
# is not meet the requirement.
@functools.lru_cache(maxsize=None)
def has_bf16_support():
    import sys

    if sys.platform != "linux":
        return False
    with open("/proc/cpuinfo", encoding="ascii") as f:
        lines = f.read()
    return all(word in lines for word in ["avx512bw", "avx512vl", "avx512dq"])


unary_list = [
    torch.nn.ReLU(),
    torch.nn.Sigmoid(),
    torch.nn.Tanh(),
    torch.nn.Hardswish(),
    torch.nn.LeakyReLU(0.1, inplace=False),
    torch.nn.Hardtanh(min_val=-0.5, max_val=4, inplace=False),
    torch.nn.GELU(approximate="none"),
    torch.nn.GELU(approximate="tanh"),
    torch.nn.ReLU6(),
    torch.nn.SiLU(),
    torch.nn.Hardsigmoid(),
    lambda x: F.relu(x),
    lambda x: F.sigmoid(x),
    lambda x: F.tanh(x),
    lambda x: F.hardswish(x),
    lambda x: F.leaky_relu(x, 0.1),
    lambda x: F.hardtanh(x, min_val=-0.5, max_val=4),
    lambda x: F.gelu(x, approximate="none"),
    lambda x: F.gelu(x, approximate="tanh"),
    lambda x: F.relu6(x),
    lambda x: F.silu(x),
    lambda x: F.hardsigmoid(x),
    lambda x: torch.relu(x),
    lambda x: torch.sigmoid(x),
    lambda x: torch.tanh(x),
    lambda x: x.relu(),
    lambda x: x.sigmoid(),
    lambda x: x.tanh(),
]


binary_list = [
    lambda x, y: torch.add(x, y),  # call_function
    lambda x, y: torch.add(y, x),  # call_function
    lambda x, y: x.add(y),  # call_method
    lambda x, y: x.add_(y),  # call_method
    lambda x, y: torch.sub(x, y),  # call_function
    lambda x, y: x.sub(y),  # call_method
    lambda x, y: x.sub_(y),  # call_method
]


def requires_decomp(fn):
    """Decorator to disable test if a decomp is missing"""

    def wrap_test(test):
        @functools.wraps(test)
        def maybe_test(*args, **kwargs):
            if len(get_decompositions([fn])) == 0:
                raise unittest.SkipTest(f"requires decomp for {fn.__name__}")
            return test(*args, **kwargs)

        return maybe_test

    return wrap_test


class TestCase(TorchTestCase):
    @classmethod
    def setUpClass(cls):
        super().setUpClass()
        cls._stack = contextlib.ExitStack()
        cls._stack.enter_context(
            config.patch(
                {
                    "debug": True,
                    "cpp.min_chunk_size": 1,
                    "triton.autotune_pointwise": False,  # too slow
                    "implicit_fallbacks": False,
                }
            )
        )

    @classmethod
    def tearDownClass(cls):
        cls._stack.close()
        super().tearDownClass()

    def setUp(self):
        torch._dynamo.reset()
        super().setUp()
        self._start = time.perf_counter()

    def tearDown(self):
        super().tearDown()
        torch._dynamo.reset()
        if os.environ.get("ERROR_ON_SLOW") == "1":
            elapsed = time.perf_counter() - self._start
            assert elapsed < 120


class ToTuple(torch.nn.Module):
    def forward(self, x):
        return (x,)


@dataclasses.dataclass
class InputGen:
    n: int
    device: str

    def dense(self):
        return torch.randn((self.n, self.n), device=self.device)

    def transposed(self):
        return self.dense().transpose(0, 1)

    def strided(self):
        return torch.randn((self.n * 2, self.n * 3), device=self.device)[
            self.n :, self.n :: 2
        ]

    def broadcast1(self):
        return torch.randn((self.n,), device=self.device)

    def broadcast2(self):
        return torch.randn((1, self.n, 1), device=self.device)

    def broadcast3(self):
        return torch.randn((1,), device=self.device)

    def double(self):
        return torch.randn((self.n, self.n), device=self.device, dtype=torch.double)

    def int(self):
        return torch.arange(self.n, device=self.device, dtype=torch.int32)


def compute_grads(args, kwrags, results, grads):
    def gather_leaf_tensors(args, kwargs):
        args, _ = tree_flatten(args)
        kwargs, _ = tree_flatten(kwargs)
        args = args + kwargs
        leaf_tensors = [
            arg for arg in args if isinstance(arg, torch.Tensor) and arg.requires_grad
        ]
        return leaf_tensors

    flat_results, _ = tree_flatten(results)
    flat_diff_results = [r for r in flat_results if r.requires_grad]
    assert len(flat_diff_results) > 0

    leaf_tensors = gather_leaf_tensors(args, kwrags)
    assert len(leaf_tensors) > 0
    return torch.autograd.grad(
        flat_diff_results,
        leaf_tensors,
        grads,
        allow_unused=True,
        retain_graph=True,
    )


def clone_preserve_strides(x):
    if not isinstance(x, torch.Tensor):
        return x
    buffer = torch.as_strided(
        x, (x.untyped_storage().size() // x.element_size(),), (1,), 0
    ).clone()
    out = torch.as_strided(buffer, x.size(), x.stride(), x.storage_offset())
    return out


@patch.object(config, "debug", True)
def run_and_get_cpp_code(fn, *args, **kwargs):
    torch._dynamo.reset()
    import io
    from contextlib import redirect_stdout

<<<<<<< HEAD
    f = io.StringIO()
    with redirect_stdout(f):
        fn(*args)
    s = f.getvalue()
=======
    log_capture_string = io.StringIO()
    ch = logging.StreamHandler(log_capture_string)
    from torch._inductor.graph import output_code_log

    output_code_log.addHandler(ch)
    fn(*args, **kwargs)
    s = log_capture_string.getvalue()
    output_code_log.removeHandler(ch)
>>>>>>> 2f86c9bc
    return s


def check_model(
    self: TestCase,
    model,
    example_inputs,
    kwargs=None,
    *,
    atol=None,
    rtol=None,
    check_lowp=True,
    exact_dtype=True,
    nopython=True,
    copy_to_cuda=True,
    reference_in_float=True,
    assert_equal=True,
    check_gradient=False,
):
    kwargs = kwargs or {}
    torch._dynamo.reset()

    ref_inputs = [clone_preserve_strides(x) for x in example_inputs]
    ref_kwargs = kwargs
    has_lowp_args = False
    original_lowp_dtype = torch.half

    if reference_in_float:
        # check_lowp is ignored here, it's kept just to be able to call `common` with extra arg
        def upcast_fn(x):
            nonlocal has_lowp_args
            if isinstance(x, torch.Tensor) and (
                x.dtype == torch.float16 or x.dtype == torch.bfloat16
            ):
                has_lowp_args = True
                return x.float()
            else:
                return x

        def get_original_lowp_dtype(example_inputs):
            dtypes = [x.dtype for x in example_inputs if isinstance(x, torch.Tensor)]
            dtype_set = set(dtypes)
            return dtype_set.pop() if len(dtype_set) == 1 else torch.half

        ref_inputs = list(map(upcast_fn, example_inputs))
        ref_kwargs = {k: upcast_fn(v) for k, v in kwargs.items()}
        if has_lowp_args:
            original_lowp_dtype = get_original_lowp_dtype(example_inputs)
            if hasattr(model, "to"):
                model = model.to(torch.float)

    torch.manual_seed(0)

    correct = model(*ref_inputs, **ref_kwargs)
    # downcast the model back if needed
    if reference_in_float and has_lowp_args:
        if hasattr(model, "to"):
            model = model.to(original_lowp_dtype)

    torch._inductor.metrics.reset()

    called = False

    def compile_fx_wrapper(model_, example_inputs_):
        nonlocal called
        called = True
        return compile_fx(model_, example_inputs_)

    def run(*ex, **kwargs):
        return model(*ex, **kwargs)

    run = torch._dynamo.optimize(compile_fx_wrapper, nopython=nopython)(run)

    torch.manual_seed(0)
    actual = run(*example_inputs, **kwargs)
    # if not called:
    #     exp = torch._dynamo.explain(run, *example_inputs)
    #     print("Explain:", exp[0])
    #     for graph in exp[2]:
    #         print("Graph", graph)
    assert called, "Ran graph without calling compile_fx"
    assert type(actual) == type(correct)

    correct_flat, correct_spec = tree_flatten(correct)
    actual_flat, _ = tree_flatten(actual)
    if reference_in_float:
        correct_flat = tuple(
            y.to(x.dtype)
            if isinstance(y, torch.Tensor) and y.dtype.is_floating_point
            else y
            for x, y in zip(actual_flat, correct_flat)
        )
        correct = tree_unflatten(correct_flat, correct_spec)

    if assert_equal:
        self.assertEqual(
            actual,
            correct,
            atol=atol,
            rtol=rtol,
            equal_nan=True,
            exact_dtype=exact_dtype,
        )
        # In case of input mutations, check that inputs are the same
        self.assertEqual(
            ref_inputs,
            example_inputs,
            atol=atol,
            rtol=rtol,
            equal_nan=True,
            # our testing sometimes uses higher precision inputs for the reference
            exact_dtype=False,
        )
    else:
        for correct_val, actual_val in zip(correct_flat, actual_flat):
            if isinstance(correct_val, torch.Tensor):
                assert correct_val.device == actual_val.device
                assert correct_val.size() == actual_val.size()
                assert correct_val.stride() == actual_val.stride()
                assert correct_val.layout == actual_val.layout
                if exact_dtype:
                    assert correct_val.dtype == actual_val.dtype

    if check_gradient:
        # generate random unit norm gradients
        grads = [
            torch.rand(r.shape, device=r.device, dtype=r.dtype)
            for r in correct_flat
            if r.requires_grad
        ]
        for g in grads:
            g /= g.norm()

        correct_grad = compute_grads(ref_inputs, ref_kwargs, correct, grads)
        actual_grad = compute_grads(example_inputs, kwargs, actual, grads)

        self.assertEqual(
            actual_grad,
            correct_grad,
            atol=atol,
            rtol=rtol,
            equal_nan=True,
            exact_dtype=exact_dtype,
        )

    torch._dynamo.reset()


@torch._inductor.config.patch("triton.cudagraphs", False)
def check_model_cuda(
    self: TestCase,
    model,
    example_inputs,
    kwargs=None,
    *,
    atol=None,
    rtol=None,
    check_lowp=True,
    exact_dtype=True,
    nopython=True,
    copy_to_cuda=True,
    reference_in_float=True,
    assert_equal=True,
    check_gradient=False,
):
    kwargs = kwargs or {}
    if hasattr(model, "to"):
        model = model.to("cuda")

    def copy_fn(x):
        # preserve strides of the input on the device
        if not isinstance(x, torch.Tensor):
            return x
        return torch.empty_strided(
            x.size(), x.stride(), device="cuda", dtype=x.dtype
        ).copy_(x)

    if copy_to_cuda:
        example_inputs = tuple(copy_fn(x) for x in example_inputs)

    check_model(
        self,
        model,
        example_inputs,
        kwargs,
        atol=atol,
        rtol=rtol,
        exact_dtype=exact_dtype,
        nopython=nopython,
        reference_in_float=reference_in_float,
        assert_equal=assert_equal,
        check_gradient=check_gradient,
    )

    if check_lowp:

        def downcast_fn(x):
            if not isinstance(x, torch.Tensor) or not x.dtype == torch.float:
                return x
            return torch.empty_strided(
                x.size(), x.stride(), device="cuda", dtype=torch.half
            ).copy_(x)

        example_inputs = list(map(downcast_fn, example_inputs))
        if hasattr(model, "to"):
            model = model.to(torch.half)
        if rtol is not None:
            rtol = max(2e-3, rtol)
        check_model(
            self,
            model,
            example_inputs,
            kwargs,
            atol=atol,
            rtol=rtol,
            exact_dtype=exact_dtype,
            nopython=nopython,
            reference_in_float=reference_in_float,
            assert_equal=assert_equal,
            check_gradient=check_gradient,
        )


class SweepInputs2:
    input_gen_types1 = [
        "dense",
        "transposed",
        "strided",
        "broadcast1",
        "broadcast2",
        "broadcast3",
        "double",
        "int",
    ]
    input_gen_types2 = input_gen_types1
    gen = None

    @staticmethod
    def kernel(a, b):
        return (a + b,)

    @classmethod
    def gen_template(cls, name1, name2):
        def test(self):
            check_model(
                self,
                cls.kernel,
                (
                    getattr(cls.gen, name1)(),
                    getattr(cls.gen, name2)(),
                ),
            )

        test.__name__ = f"test_{cls.gen.device}_{name1}_{name2}"
        setattr(cls, test.__name__, test)

    @classmethod
    def populate(cls):
        for name1 in cls.input_gen_types1:
            for name2 in cls.input_gen_types2:
                cls.gen_template(name1, name2)


class TestIndexingSimplification(TorchTestCase):
    def test_indexing_simplification(self):
        sizevars = SizeVarAllocator()
        i0 = sympy.Symbol("i0", integer=True)
        i1 = sympy.Symbol("i1", integer=True)
        i2 = sympy.Symbol("i2", integer=True)
        r3 = sympy.Symbol("r3", integer=True)

        var_ranges = {i0: 3136, i1: 64, i2: 32, r3: 3}
        expr = (
            128 * i2
            + ModularIndexing(i1, 1, 64)
            + 64 * ModularIndexing(i1 + 64 * r3, 64, 2)
        )
        # check that `i1//64` is removed when i1 is always less than 64,
        # and the next simplificaton doesn't happen
        self.assertEqual(
            sizevars.simplify_with_ranges(expr, var_ranges),
            i1 + 128 * i2 + 64 * ModularIndexing(r3, 1, 2),
        )
        # all the modular indexing should be removed when the body cant be larger than the modulus
        var_ranges[r3] = 2
        self.assertEqual(
            sizevars.simplify_with_ranges(expr, var_ranges), i1 + 128 * i2 + 64 * r3
        )
        # if there are negative terms in ModularIndexing base, we cannot replace it with FloorDiv
        expr = ModularIndexing(i1 - 15, 1, 64)
        self.assertEqual(
            sizevars.simplify_with_ranges(expr, var_ranges),
            ModularIndexing(i1 - 15, 1, 64),
        )
        # small terms should be kept if the rest is not guaranteed to be divisible
        self.assertEqual(
            sizevars.simplify_with_ranges(FloorDiv(r3 + i2 + i1, 32), var_ranges),
            FloorDiv(r3 + i2 + i1, 32),
        )

        expr = ModularIndexing(2 * i2 + r3, 1, 64)
        # modular indexing is removed if base is smaller than modulo
        self.assertEqual(sizevars.simplify_with_ranges(expr, var_ranges), 2 * i2 + r3)

        # check the same thing but with symbolic divisor
        self.assertEqual(FloorDiv(r3 * i0, r3), i0)
        self.assertEqual(ModularIndexing(r3 * i0, r3, 10), ModularIndexing(i0, 1, 10))

        # (10*i) % 10 is always zero and should get optimized away
        self.assertEqual(
            ModularIndexing(i0 + i1 * 10, 1, 10), ModularIndexing(i0, 1, 10)
        )

        # ((20*i)//2) % 10 is always zero and should get optimized away
        self.assertEqual(
            ModularIndexing(i0 + i1 * 20, 2, 10), ModularIndexing(i0, 2, 10)
        )

        # the same things happens with symbolic divisor
        self.assertEqual(
            ModularIndexing(i0 + i1 * i2 * r3, i2, r3), ModularIndexing(i0, i2, r3)
        )

        # if there are negative terms, we cannot optimize away zero terms due to https://github.com/openai/triton/issues/619
        self.assertEqual(
            ModularIndexing(-i0 + i1 * 20, 2, 10), ModularIndexing(-i0 + i1 * 20, 2, 10)
        )
        self.assertEqual(
            ModularIndexing(-15 + i1 * 20, 2, 10), ModularIndexing(-15 + i1 * 20, 2, 10)
        )

        # Constant fold from divisor into base
        self.assertEqual(ModularIndexing(i0 * 4, 2, 10), ModularIndexing(i0 * 2, 1, 10))
        self.assertEqual(FloorDiv(i0 * 4, 2), i0 * 2)

        # Nested modular indexing is correctly simplified
        var_ranges = {"i1": 13, "i2": 121}
        expr = ModularIndexing(ModularIndexing(121 * i1 + i2, 1, 784), 1, 28)
        self.assertEqual(sizevars.simplify_with_ranges(expr, var_ranges), expr)
        expr = ModularIndexing(ModularIndexing(121 * i1 + i2, 1, 784) + 1, 1, 28)
        self.assertEqual(sizevars.simplify_with_ranges(expr, var_ranges), expr)
        var_ranges = {"i2": 784}
        expr = ModularIndexing(ModularIndexing(i2, 1, 28), 7, 4)
        expected = FloorDiv(ModularIndexing(i2, 1, 28), 7)
        self.assertEqual(sizevars.simplify_with_ranges(expr, var_ranges), expected)
        expr = ModularIndexing(ModularIndexing(i2, 1, 28) + 1, 7, 4)
        self.assertEqual(sizevars.simplify_with_ranges(expr, var_ranges), expr)

    def test_indexing_join(self):
        sizevars = SizeVarAllocator()
        i0 = sympy.Symbol("i0", integer=True)
        i1 = sympy.Symbol("i1", integer=True)
        i2 = sympy.Symbol("i2", integer=True)

        # join two ModularIndexing calls into one larger one when possible
        expr1 = ModularIndexing(i0, 1, 32) + 32 * ModularIndexing(i0, 32, 4)
        self.assertEqual(
            sizevars.simplify_with_ranges(expr1, {}), ModularIndexing(i0, 1, 128)
        )

        # it should also work with a scale
        self.assertEqual(
            sizevars.simplify_with_ranges(2 * expr1, {}),
            2 * ModularIndexing(i0, 1, 128),
        )

        # it should work when divisor is not 1
        expr2 = ModularIndexing(i0, 3, 32) + 32 * ModularIndexing(i0, 32 * 3, 4)
        simplified = sizevars.simplify_with_ranges(expr2, {})
        self.assertEqual(simplified, ModularIndexing(i0, 3, 128))
        self.assertEqual(expr2.subs({i0: 39485}), simplified.subs({i0: 39485}))

        # it should not happen in this case as the modulus is wrong
        expr3 = ModularIndexing(i0, 1, 30) + 32 * ModularIndexing(i0, 32, 4)
        self.assertEqual(sizevars.simplify_with_ranges(expr3, {}), expr3)

        # check that it also works with a modulus>1
        expr4 = ModularIndexing(i0, 10, i1) + i1 * ModularIndexing(i0, i1 * 10, i2)
        res0 = expr4.subs({i0: 24056, i1: 13, i2: 19})
        simplified = sizevars.simplify_with_ranges(expr4, {})
        res1 = simplified.subs({i0: 24056, i1: 13, i2: 19})
        self.assertEqual(res0, res1)
        self.assertEqual(simplified, ModularIndexing(i0, 10, i1 * i2))

        # and also works with an offset
        self.assertEqual(
            sizevars.simplify_with_ranges(expr4 + 10, {}),
            ModularIndexing(i0, 10, i1 * i2) + 10,
        )

        # works for ModularIndexing + FloorDiv
        expr5 = 197 * FloorDiv(i0, 197) + ModularIndexing(i0, 1, 197)
        simplified = sizevars.simplify_with_ranges(expr5, {})
        self.assertEqual(simplified, i0)
        self.assertEqual(expr5.subs({i0: 39485}), simplified.subs({i0: 39485}))

        # works with a scale
        self.assertEqual(
            sizevars.simplify_with_ranges(2 * expr5, {}),
            2 * i0,
        )

        # divisor != 1
        expr6 = 197 * FloorDiv(i0, 197 * 3) + ModularIndexing(i0, 3, 197)
        simplified = sizevars.simplify_with_ranges(expr6, {})
        self.assertEqual(simplified, FloorDiv(i0, 3))
        self.assertEqual(expr6.subs({i0: 39485}), simplified.subs({i0: 39485}))


class CommonTemplate:
    def test_bool(self):
        def fn(a, b):
            return (
                a + b,
                a * b,
                a & b,
                a | b,
                a ^ b,
                torch.logical_and(a, b),
                torch.logical_or(a, b),
                torch.logical_not(a),
                torch.sign(b),
            )

        self.common(
            fn,
            (
                torch.tensor([True, False, True, False]),
                torch.tensor([False, False, True, True]),
            ),
        )

    def test_add_const_int(self):
        def fn(a):
            return (a + 1, torch.add(a, 1, alpha=2))

        self.common(fn, (torch.randn(32),))

    def test_add_const_float(self):
        def fn(a):
            return (a + 1.5,)

        self.common(fn, (torch.randn(32),))

    def test_add_inplace_permuted(self):
        def fn(x, y):
            return x.add_(y)

        x = torch.ones([2, 12, 13, 17]).transpose(1, 2)
        y = torch.randn([2, 13, 1, 17])

        self.common(fn, (x, y))

    def test_concat_add_inplace(self):
        def fn(x, y, z):
            return torch.cat([x, y], dim=1).add_(z)

        x = torch.randn([2, 12, 14, 14])
        y = torch.randn([2, 12, 14, 14])
        z = torch.randn([2, 24, 14, 14])

        self.common(fn, (x, y, z))

    def test_abs(self):
        def fn(a):
            return (a / (torch.abs(a) + 1),)

        self.common(fn, (torch.randn(17),))

    def test_sgn(self):
        def fn(a):
            return torch.sgn(a), torch.sgn(a + 1) - 1

        self.common(fn, [torch.linspace(-10, 10, 41)])

    def test_randn_generator(self):
        def fn(a, generator):
            torch.randn([20, 20], generator=generator, device=a.device)

        self.common(fn, (torch.linspace(-10, 10, 41), None))

        # generator not yet supported in dynamo
        with self.assertRaisesRegex(torch._dynamo.exc.Unsupported, "Generator"):
            self.common(fn, (torch.linspace(-10, 10, 41), torch.Generator(self.device)))

    def test_sgn_extremal(self):
        def fn(a):
            return (torch.sgn(a),)

        self.common(fn, [torch.tensor([np.nan, np.inf, -np.inf, 0])])

    def test_max_min(self):
        def fn(a, b):
            return (torch.maximum(a, b), torch.minimum(a, b))

        self.common(fn, (torch.randn(8), torch.randn(8)))
        t1 = torch.randn(8)
        t1[0] = float("nan")
        t2 = torch.randn(8)
        t2[1] = float("nan")
        self.common(fn, (t1, t2))

    def test_neg_max_uint8(self):
        # https://github.com/pytorch/pytorch/issues/93380
        def fn(a, b):
            c = torch.neg(a)
            return torch.maximum(b, c)

        a = torch.randint(256, (1,), dtype=torch.uint8)
        b = torch.randint(256, (8390,), dtype=torch.uint8)
        self.common(fn, (a, b))

    def test_compar(self):
        def fn(x):
            return x.gt(3.5), x.ge(3.5), x.eq(3.5), x.le(2.5), x.lt(3.5), x.ne(3.5)

        a = torch.tensor([3])
        self.common(fn, (a,))

    def test_horizonal_fusion1(self):
        def fn(a, b, c):
            return (a + b, a - c, b * c)

        self.common(
            fn, (torch.randn(8, 16, 16), torch.randn(8, 16, 16), torch.randn(1, 16, 1))
        )

    def test_horizonal_fusion2(self):
        def fn(a, b, c):
            return a + 1, b + 2, c + 3

        self.common(fn, (torch.randn(8, 16, 8), torch.randn(8, 16), torch.randn(16, 8)))

    def test_vertical_fusion1(self):
        def fn(sa, ct, p):
            # From torchbench.pyhpc_equation_of_state
            v17 = -3.087032500374211e-7
            v18 = -1.988366587925593e-8
            v19 = -1.061519070296458e-11
            v20 = 1.550932729220080e-10
            t15 = v19 * ct
            t19 = v17 + ct * (v18 + t15) + v20 * sa
            t20 = 1.0 / t19
            t128 = t19 * p
            return t20 + t128

        self.common(
            fn,
            (
                torch.randn(204, 204, 26),
                torch.randn(204, 204, 26),
                torch.randn(26),
            ),
        )
        self.assertEqual(torch._inductor.metrics.generated_kernel_count, 1)

    def test_forced_buffer_realize(self):
        # Test torch._test_inductor_realize forces a buffer to be realized
        def fn(a):
            b = test_operators.realize(a * 2)
            return (b * 2,)

        self.common(fn, (torch.randn(10),))
        self.assertEqual(torch._inductor.metrics.ir_nodes_pre_fusion, 2)

    def test_scheduler_vertical_fusion1(self):
        realize = test_operators.realize

        def fn(sa, ct, p):
            # From torchbench.pyhpc_equation_of_state
            v17 = -3.087032500374211e-7
            v18 = -1.988366587925593e-8
            v19 = -1.061519070296458e-11
            v20 = 1.550932729220080e-10
            t15 = realize(v19 * ct)
            t19 = realize(v17 + ct * (v18 + t15) + v20 * sa)
            t20 = realize(1.0 / t19)
            t128 = realize(t19 * p)
            return t20 + t128

        self.common(
            fn,
            (
                torch.randn(204, 204, 26),
                torch.randn(204, 204, 26),
                torch.randn(26),
            ),
        )
        self.assertEqual(torch._inductor.metrics.ir_nodes_pre_fusion, 5)
        self.assertEqual(
            torch._inductor.metrics.generated_kernel_count,
            1 if self.device == "cuda" else 3,
        )

    def test_sum1(self):
        def fn(a, b):
            return ((a + b).sum(-1),)

        self.common(fn, (torch.randn(8, 8), torch.randn(8, 8)))

    def test_sum2(self):
        def fn(a, b):
            return ((a + b).sum([1, 2]), (a + b).sum(-1))

        self.common(fn, (torch.randn(8, 9, 3, 21), torch.randn(8, 9, 3, 21)))

    def test_sum3(self):
        def fn(a, b):
            r1 = a + b
            r2 = r1.sum(-1)
            r3 = torch.squeeze(b) + 10
            return (r1, r2, r3)

        # Mismatched elements: 2 / 10 (20.0%)
        # Greatest absolute difference: 0.0029296875 at index (8,) (up to 1e-05 allowed)
        # Greatest relative difference: 0.0017482517482517483 at index (6,) (up to 0.001 allowed)
        self.common(fn, (torch.randn(10, 10), torch.randn(1, 10)), atol=1e-5, rtol=2e-3)

    def test_sum4(self):
        def fn(a):
            b = a + 1
            c = b.sum(-1)
            d = c + 3
            e = d.sum(-1)
            f = e + 5
            return (f, e, d, c, b)

        self.common(fn, (torch.randn(1, 16, 8, 8),))

    def test_sum5(self):
        def fn(a):
            b = a + 1
            c = b.sum(-1)
            d = c + 3
            e = d.sum(-1)
            f = e + 5
            return (f,)

        self.common(fn, (torch.randn(1, 17, 8, 9),))

    def test_reduction1(self):
        def fn(a):
            return (a.sum(), a.max(), a.min(), a.argmax(), a.argmin())

        self.common(fn, (torch.tensor([float("-inf"), 0.0, float("inf")]),))

    @skip_if_x86_mac()
    def test_reduction2(self):
        def fn(a):
            # FIXME: a.argmax
            return (a.sum(), a.max(), a.min(), a.argmin())

        self.common(fn, (torch.full((4,), float("inf")),))

    @skip_if_x86_mac()
    def test_reduction3(self):
        def fn(a):
            # FIXME: a.argmin
            return (a.sum(), a.max(), a.min(), a.argmax())

        self.common(fn, (torch.full((4,), float("-inf")),))

    def test_reduction4(self):
        if self.device == "cpu":
            raise unittest.SkipTest("Non-deterministic CPU results")

        def fn(a):
            return (a.argmax(-1), a.argmin(-1))

        inputs = (torch.ones(128), torch.ones(4, 4, 1))
        for i in inputs:
            self.common(fn, (i,))

    @config.patch(unroll_reductions_threshold=1)
    def test_reduction5(self):
        if self.device == "cpu":
            raise unittest.SkipTest("Non-deterministic CPU results")

        def fn(a):
            return (a.sum(), a.max(), a.min(), a.argmax())

        self.common(fn, (torch.full((4,), float("-inf")),))

    def test_unroll_small_reduction(self):
        def fn(x):
            val1, index1 = x.min(-1)
            val2, index2 = x.max(-1)
            return (
                val1,
                index1,
                val2,
                index2,
                x.sum(-1),
                (x > 1).any(-1),
                (x > 0).all(-1),
                x.argmin(-1),
                x.argmax(-1),
                x.amin(-1),
                x.amax(-1),
                x.aminmax(),
            )

        with config.patch(unroll_reductions_threshold=8):
            # small sized reductions will get unrolled
            self.common(fn, (torch.randn(8, 3),))
        torch._dynamo.reset()
        with config.patch(unroll_reductions_threshold=1):
            # make sure things also work if they aren't unrolled
            self.common(fn, (torch.randn(8, 3),))

    def test_multilayer_low_prec(self):
        # fp16 nyi for cpu
        if self.device == "cpu":
            raise unittest.SkipTest("requires CUDA")

        def fn(a):
            return torch.mean(a)

        self.common(fn, ((torch.rand((10, 3, 352, 352), dtype=torch.float16),)))

    def test_expanded_reduction(self):
        if self.device == "cpu":
            raise unittest.SkipTest(
                "https://github.com/pytorch/torchdynamo/issues/1697"
            )

        def fn(x, y):
            z = x * y
            return z.sum((0, 1))

        self.common(fn, (torch.randn(2, 197, 256), torch.randn(2, 1, 256)))

    def test_min_max_reduction(self):
        def fn(a, b):
            return (
                (a + b).max(),
                (a + b).min(),
                torch.amax(a + 1, keepdim=True),
                torch.amin(b + 1, keepdim=True),
            )

        for dtype in [torch.float, torch.bfloat16, torch.float16]:
            self.common(fn, (torch.randn(8, 8).to(dtype), torch.randn(8, 8).to(dtype)))

    def test_fmin_fmax(self):
        def fn(a, b):
            return (
                torch.fmin(a, b),
                torch.fmax(a, b),
                torch.fmax(a + 1, torch.tensor(0.0)),
            )

        self.common(
            fn,
            (
                torch.tensor(
                    [-10.0, 10.0, float("nan"), float("nan"), float("nan"), 3, 4]
                ),
                torch.tensor(
                    [float("nan"), float("nan"), -10.0, 10.0, float("nan"), 4, 3]
                ),
            ),
        )

    def test_sum_int(self):
        def fn(x):
            return 2 * x.sum(-1) + x.sum()

        dtypes = torch.bool, torch.uint8, torch.int
        inps = [torch.randint(2, (64,), dtype=dtype) for dtype in dtypes]
        for i in inps:
            self.common(fn, (i,), check_lowp=False)

    def test_sum_dtype(self):
        def fn(x):
            return x * x.sum(-1, dtype=torch.double) + x.sum(dtype=torch.double)

        self.common(fn, (torch.ones(32, 32) * 70,))

    def test_clamp(self):
        def fn(a, b):
            return (a.clamp(-0.1, 0.1), b.clamp(0), torch.clamp(a + b, max=0))

        self.common(fn, (torch.randn(8, 8), torch.randn(8, 8)))

    def test_clamp_type_promotion(self):
        def fn(a):
            b = torch.tensor(1.0, dtype=torch.double, device=self.device)
            c = torch.full((4,), 2, device=self.device)
            return a.clamp(min=b, max=c)

        self.common(fn, (torch.randint(4, (4,)),))

    def test_arange1(self):
        def fn(x):
            rng1 = torch.arange(8 * 8, dtype=torch.float32, device=x.device).view(8, 8)
            rng2 = torch.arange(10, 18, device=x.device)
            tmp = x * rng1
            return tmp, tmp + rng2

        self.common(fn, (torch.randn(8, 8),))

    def test_arange2(self):
        def fn(x):
            rng1 = torch.arange(8, device=x.device)
            return (x + rng1,)

        self.common(fn, (torch.randint(4, (8, 8)),), check_lowp=False)

    def test_arange3(self):
        def fn(x):
            return x + torch.ops.aten.arange.start_step(
                0, 53, 4, dtype=torch.int64, device=x.device
            )

        self.common(fn, (torch.randn(14),))

    def test_arange4(self):
        def fn(x):
            return x - torch.arange(512, -512, -1.0, device=x.device)

        self.common(fn, (torch.randn(1024),))

    def test_arange5(self):
        def fn(step, device):
            return torch.arange(512, -512, step, device=device)

        compiled_fn = torch._dynamo.optimize()(fn)

        # NOTE: use assertEqual to check dtypes which self.common doesn't do
        for step in (-1, -1.0):
            expect = fn(step, self.device)
            actual = compiled_fn(step, self.device)
            self.assertEqual(expect, actual)
        self.assertEqual(expect, actual)

    def test_arange6(self):
        def fn(x):
            return torch.arange(0.1, 8.0001, 1, dtype=x.dtype, device=x.device)

        # Test that float arguments are truncated to int when dtype is set explicitly
        make_arg = functools.partial(make_tensor, device="cpu", requires_grad=False)
        self.common(fn, (make_arg(1, dtype=torch.float32),))
        self.common(fn, (make_arg(1, dtype=torch.int64),))

    def test_linspace1(self):
        def fn(x):
            return torch.linspace(0.125, 0.875, 7, device=x.device) + x

        self.common(fn, (torch.randn(1, 7),))

    def test_linspace2(self):
        def fn(x):
            return torch.linspace(0, 2, 1, device=x.device) + x

        self.common(fn, (torch.randn(1, 1),))

    def test_linspace3(self):
        def fn(x):
            return torch.linspace(0, 2, 0, device=x.device)

        self.common(fn, (torch.Tensor([]),))

    def test_tensor1(self):
        def fn(x):
            return torch.tensor([1], device=x.device) + x, torch.tensor(
                5, device=x.device
            )

        self.common(fn, (torch.randn(10),))

    def test_tensor2(self):
        def fn(x):
            return torch.tensor(list(range(2, 40, 2)), device=x.device) + x

        self.common(fn, (torch.randn(1),))

    def test_tensor3(self):
        def fn(x):
            return (
                torch.tensor([], device=x.device),
                torch.tensor([1, 2], device=x.device) + 1,
                torch.tensor([1, 2, 3], device=x.device) + 2,
                torch.tensor([1, 2, 3, 4], device=x.device) + x,
            )

        self.common(fn, [torch.randn(4)])

    def test_views1(self):
        def fn1(x, y):
            return (x.view(size2) + y,)

        def fn2(x, y):
            return ((x + 1).view(size2) + y,)

        views = [
            ([5 * 7], [5, 7]),
            ([2 * 3 * 4 * 5 * 6 * 7], [2, 3, 4, 5, 6, 7]),
            ([2 * 3, 4, 5, 6 * 7], [2, 3, 4, 5, 6, 7]),
            ([10 * 5, 20], [10, 5, 20]),
            ([1, 10, 1], [10]),
            ([10, 1, 10, 1, 10], [10, 100]),
            ([2, 2, 2, 2], [4, 4]),
        ]
        for size1, size2 in views:
            self.common(fn1, (torch.randn(size1), torch.randn(size2)))
            self.common(fn2, (torch.randn(size1), torch.randn(size2)))

        for size2, size1 in views:
            self.common(fn1, (torch.randn(size1), torch.randn(size2)))
            self.common(fn2, (torch.randn(size1), torch.randn(size2)))

    def test_views2(self):
        def fn1(x):
            return (x.view(size2) + 1,)

        def fn2(x):
            return ((x * 2).view(size2) + 1,)

        for size1, size2 in [
            ([2, 2, 2, 2], [4, -1]),
            ([10, 1, 10, 1, 10], [-1, 100]),
            ([10 * 5, 20], [10, -1, 20]),
        ]:
            self.common(fn1, (torch.randn(size1),))
            self.common(fn2, (torch.randn(size1),))

    def test_views3(self):
        # example taken from hf_BigBird
        def forward(arg1, arg2):
            index = torch.ops.aten.index(arg1, [arg2])
            view_1 = torch.ops.aten.view(index, [1, 2232, 64])
            view_2 = torch.ops.aten.view(view_1, [1, 12, 62, 192])
            return view_2

        self.common(
            forward,
            (
                rand_strided((64, 64), (64, 1), torch.float32),
                rand_strided((2232,), (1,), torch.int64),
            ),
        )

    def test_views4(self):
        # example taken from hf_BigBird
        def forward(arg1, arg2):
            arg1 = arg1.index_select(0, arg2)
            arg1 = torch.ops.aten.view(arg1, [2, 3, 4, 5, 5])
            arg1 = torch.ops.aten.view(arg1, [2, 3, 2, 10, -1])
            return arg1

        self.common(
            forward,
            (
                torch.randn(12, 5, 5),
                torch.randint(0, 11, (24,)),
            ),
        )

    def test_relu(self):
        def fn(a, b):
            return (torch.relu(a), torch.relu(a + b) / 10)

        self.common(fn, (torch.randn(8, 8), torch.randn(8, 8)))

    def test_exp(self):
        def fn(a, b):
            return (torch.exp(a), torch.exp(a + b))

        self.common(fn, (torch.randn(8, 8), torch.randn(8, 8)))

    def test_exp2(self):
        def fn(a, b):
            return (torch.exp2(a), torch.exp2(a + b), torch.pow(2, -torch.abs(a - b)))

        self.common(fn, (torch.randn(8, 8), torch.randn(8, 8)))

    def test_sigmoid(self):
        def fn(a, b):
            return (torch.sigmoid(a), torch.sigmoid(a + b))

        self.common(fn, (torch.randn(8, 8), torch.randn(8, 8)))

    def test_round(self):
        def fn(a, b):
            return torch.round(a), torch.round(b + 1), torch.round(a, decimals=2)

        # without manual_seed, there is some chance this test fails due to:
        # https://github.com/openai/triton/issues/530
        torch.manual_seed(0)

        # with *100 we are always getting a number exactly at .5 which we don't do right in half
        self.common(fn, (torch.randn(8, 8) * 100, torch.randn(8, 8) * 10))

    def test_round_correctness(self):
        if self.device == "cuda":
            raise unittest.SkipTest("need to debug tl.libdevice on A100/V100")

        def fn(a):
            return torch.round(a)

        self.common(
            fn,
            [torch.arange(-10, 10, 0.1, dtype=torch.float64)],
            check_lowp=False,
        )

    def test_silu(self):
        def fn(a):
            return (torch.nn.functional.silu(a),)

        self.common(fn, (torch.randn(8, 8),))

    # TODO(voz): Re-enable this test ASAP https://github.com/pytorch/pytorch/issues/82763
    @unittest.skip("Skipping due to op bugs")
    def test_nan_to_num(self):
        def fn(a):
            return (
                torch.nan_to_num(a),
                torch.nan_to_num(a, nan=3.0),
                torch.nan_to_num(a, nan=None),
                torch.nan_to_num(a, posinf=4.0),
                torch.nan_to_num(a, neginf=5.0),
                torch.nan_to_num(a, nan=3.0, posinf=4.0, neginf=5.0),
            )

        self.common(
            fn,
            (torch.tensor((float("nan"), float("inf"), float("-inf"), 1.0)),),
            check_lowp=False,  # a much more elaborate test is required to match finfo max's for float and half
        )

    def test_div1(self):
        def fn(a, b):
            return (
                aten.div(a, b, rounding_mode=None),
                aten.div(a, b, rounding_mode="floor"),
                aten.div(a, b, rounding_mode="trunc"),
                a / b,
                a // b,
            )

        self.common(fn, (torch.randn(8, 8) * 100, torch.randn(8, 8) * 100))

    def test_div2(self):
        def fn(a, b):
            return (
                aten.div(a, b, rounding_mode=None),
                aten.div(a, b, rounding_mode="floor"),
                aten.div(a, b, rounding_mode="trunc"),
                a / b,
                a // b,
            )

        self.common(fn, (torch.randint(-100, 100, [8, 8]), 100 * torch.randn(8, 8)))

    def test_div3(self):
        def fn(a, b):
            return (
                aten.div(a, b, rounding_mode=None),
                aten.div(a, b, rounding_mode="floor"),
                aten.div(a, b, rounding_mode="trunc"),
                a / b,
                a // b,
            )

        a = torch.randint(1, 100, [8, 8])
        self.common(fn, (a * 2, a))

    def test_div4(self):
        def fn(a, b):
            return (
                aten.div(a, b, rounding_mode=None),
                aten.div(a, b, rounding_mode="floor"),
                aten.div(a, b, rounding_mode="trunc"),
                a / b,
                a // b,
            )

        self.common(
            fn,
            (torch.randint(-100, 0, [8, 8]), torch.randint(1, 10, [8, 8])),
        )

    def test_div5(self):
        def fn(a, b):
            return (
                aten.div(a, b, rounding_mode=None),
                aten.div(a, b, rounding_mode="floor"),
                aten.div(a, b, rounding_mode="trunc"),
                a / b,
                a // b,
            )

        # divide a scalar
        self.common(fn, (torch.randint(-100, 0, [8, 8]), 16))

    def test_div6(self):
        def fn(a, b):
            return (
                aten.div(a, b, rounding_mode=None),
                aten.div(a, b, rounding_mode="floor"),
                aten.div(a, b, rounding_mode="trunc"),
                a / b,
                a // b,
            )

        # treat boolean as integer
        self.common(
            fn,
            (torch.ones([8, 8], dtype=torch.bool), torch.randint(-100, -1, [8, 8])),
        )

    def test_div7(self):
        def fn(a, b):
            return (
                aten.div(a, b, rounding_mode=None),
                aten.div(a, b, rounding_mode="floor"),
                aten.div(a, b, rounding_mode="trunc"),
                a / b,
                a // b,
            )

        self.common(
            fn,
            (
                torch.randint(2**32, 2**40, [100, 100]),
                torch.randint(-10, -1, [100, 100]),
            ),
        )

    def test_div8(self):
        def fn(a, b):
            return (
                aten.div(a, b, rounding_mode=None),
                aten.div(a, b, rounding_mode="floor"),
                aten.div(a, b, rounding_mode="trunc"),
                a / b,
                a // b,
            )

        self.common(fn, (1024, 100))

    def test_div_zero_dim(self):
        def fn(a, b):
            return (
                aten.div(a, b, rounding_mode=None),
                aten.div(a, b, rounding_mode="floor"),
                aten.div(a, b, rounding_mode="trunc"),
                a / b,
                a // b,
            )

        for dtype in (torch.float32, torch.int64):
            self.common(
                fn,
                (
                    make_tensor(10, device="cpu", dtype=dtype),
                    make_tensor((), device="cpu", dtype=dtype, exclude_zero=True),
                ),
            )
            self.common(
                fn,
                (
                    make_tensor((), device="cpu", dtype=dtype),
                    make_tensor(10, device="cpu", dtype=dtype, exclude_zero=True),
                ),
            )

    def test_div_prim(self):
        def fn(a, b):
            return (torch.ops.prims.div(a, b),)

        for dtype in (torch.float32, torch.int64):
            self.common(
                fn,
                (
                    make_tensor(100, device="cpu", dtype=dtype),
                    make_tensor(100, device="cpu", dtype=dtype, exclude_zero=True),
                ),
            )

    def test_both_scalars(self):
        def fn(a, b):
            return (
                aten.add(a, b),
                aten.add(b, a),
                aten.sub(a, b),
                aten.sub(b, a),
                aten.mul(a, b),
                aten.mul(b, a),
            )

        self.common(fn, (4, 3.3), reference_in_float=False)

    def test_sum_keepdims(self):
        def fn(a, b):
            return (torch.sum(a + b, -1, keepdim=True),)

        self.common(fn, (torch.randn(8, 8), torch.randn(8, 8)))

    def test_softmax(self):
        def fn(a, b):
            return (torch.softmax(a + b, -1), torch.softmax(a, 0), torch.softmax(b, 1))

        self.common(fn, (torch.randn(8, 8), torch.randn(8, 8)))

    def test_log_softmax(self):
        def fn(a, b):
            return (F.log_softmax(a + b, -1), F.log_softmax(a, 0), F.log_softmax(b, 1))

        self.common(fn, (torch.randn(8, 8), torch.randn(8, 8)))

    def test_transpose(self):
        def fn(a, b):
            return (
                torch.t(a) + b,
                torch.transpose(b * 2, 0, 1) + 10,
            )

        self.common(fn, (torch.randn(8, 8), torch.randn(8, 8)))

    def test_permute1(self):
        def fn(a):
            return (
                torch.permute(a + 1, [2, 1, 4, 0, 3]) + 2,
                torch.permute(a, [2, 1, 4, 0, 3]) + 2,
            )

        self.common(fn, (torch.randn(2, 2, 2, 2, 2),))

    def test_permute2(self):
        def fn(a):
            a = a.unfold(0, 2, 1)
            a = torch.unsqueeze(a, 1)
            a = torch.permute(a, [0, 2, 3, -3])
            return (a,)

        self.common(fn, (torch.randn(4, 4),))

    def test_expand(self):
        def fn(a):
            return (
                (a + 1).expand(3, 4, 2, 3, 2) + 2,
                a.expand(2, 1, 2, 3, 2) + 2,
            ), a.expand(2, -1, 5, -1)

        self.common(fn, (torch.randn(2, 1, 2),))

    def test_squeeze1(self):
        def fn(a):
            return ((a + 1).squeeze() + 2, a.squeeze() + 2)

        self.common(fn, (torch.randn(1, 2, 1, 2, 2, 1, 1),))

    def test_squeeze2(self):
        def fn(a):
            return ((a + 1).squeeze(-1).squeeze(2) + 2, a.squeeze(0) + 2)

        self.common(fn, (torch.randn(1, 2, 1, 2, 2, 2, 1),))

    def test_simplify_loops(self):
        def fn(a, b):
            return a + b

        self.common(
            fn,
            (
                torch.randn(2, 3, 4, 5, 6),
                torch.randn(4, 2, 3, 5, 6).permute(1, 2, 0, 3, 4),
            ),
        )

    def test_unsqueeze(self):
        def fn(a):
            return (
                torch.unsqueeze(a + 1, -1) + 2,
                torch.unsqueeze(a, 2) + 2,
                torch.unsqueeze(a + 1, 0) + 2,
                torch.unsqueeze(a, -2) + 2,
            )

        self.common(
            fn,
            (
                torch.randn(
                    2,
                    2,
                    2,
                    2,
                ),
            ),
        )

    def test_unsqueeze_inplace(self):
        def fn(a):
            tmp1 = a + 1
            aten.unsqueeze_(tmp1, 2)
            tmp2 = aten.unsqueeze_(a + 1, 0) + 2
            return (tmp1, tmp2)

        self.common(
            fn,
            (
                torch.randn(
                    2,
                    2,
                    2,
                    2,
                ),
            ),
        )

    def test_addmm(self):
        def fn(a, b, c):
            return (torch.addmm(a + 1, b + 2, c + 3) + 4,)

        self.common(
            fn,
            (
                torch.randn(8, 8),
                torch.randn(8, 8),
                torch.randn(8, 8),
            ),
        )

    def test_linear1(self):
        mod = torch.nn.Sequential(
            torch.nn.Linear(8, 16),
            torch.nn.Sigmoid(),
            ToTuple(),
        )
        self.common(mod, (torch.randn(2, 8),))

    def test_linear2(self):
        mod = torch.nn.Sequential(
            torch.nn.Linear(8, 8),
            torch.nn.ReLU(),
            torch.nn.Linear(8, 8),
            torch.nn.ReLU(),
            torch.nn.Linear(8, 8),
            torch.nn.ReLU(),
            torch.nn.Linear(8, 8),
            torch.nn.ReLU(),
        )
        self.common(mod, (torch.randn(2, 8),))

    def test_bmm1(self):
        def fn(a, b):
            return (
                torch.bmm(a, b),
                torch.bmm(a + 1, b + 2) + 3,
            )

        self.common(
            fn,
            (
                torch.randn(2, 8, 8),
                torch.randn(2, 8, 8),
            ),
            check_lowp=False,
        )
        self.common(
            fn,
            (
                torch.randn(1, 16, 8),
                torch.randn(1, 8, 10),
            ),
            check_lowp=False,
        )

    def test_bmm2(self):
        def fn(a, b):
            return torch.bmm(a.permute(0, 2, 1), b)

        self.common(
            fn,
            (
                torch.randn(1, 8, 8),
                torch.randn(1, 8, 8),
            ),
            check_lowp=False,
        )

    def test_shape_prop_torch_ones(self):
        class Model(torch.nn.Module):
            def forward(self, attention_scores):
                extended_attention_mask = torch.ones(
                    8, 1, 1, 512, device=attention_scores.device
                )
                attention_scores = attention_scores + extended_attention_mask

                return attention_scores

        mod = Model().eval()
        with torch.no_grad():
            self.common(
                mod,
                (torch.randn(8, 12, 512, 512),),
            )

    @slow()
    def test_conv_bn_fuse(self):
        # For gpu path, there is an accuracy issue
        if self.device == "cuda":
            raise unittest.SkipTest("only support cpu conv bn test")

        input_shapes = {1: (112,), 2: (112, 112), 3: (55, 55, 55)}
        conv_modules = {1: torch.nn.Conv1d, 2: torch.nn.Conv2d, 3: torch.nn.Conv3d}
        bn_modules = {
            1: torch.nn.BatchNorm1d,
            2: torch.nn.BatchNorm2d,
            3: torch.nn.BatchNorm3d,
        }
        options = itertools.product(
            [1, 2, 3],
            [True, False],
            [1, 3],
            [1, 2],
            [1, 4],
        )

        for (
            dim,
            bias,
            kernel_size,
            dilation,
            groups,
        ) in options:
            oC = 32 * groups
            iC = 3 * groups
            x_shape = (1, iC) + input_shapes[dim]
            mod = torch.nn.Sequential(
                conv_modules[dim](
                    iC,
                    oC,
                    kernel_size=kernel_size,
                    dilation=dilation,
                    groups=groups,
                    bias=bias,
                ),
                bn_modules[dim](oC),
            ).eval()
            test_memory_format = [torch.contiguous_format]
            # TODO: GPU path doesn't support channels_last now.
            if not HAS_CUDA and dim > 1:
                channels_last = (
                    torch.channels_last if dim == 2 else torch.channels_last_3d
                )
                test_memory_format.append(channels_last)
            for memory_format in test_memory_format:
                v = torch.randn(x_shape, dtype=torch.float32).to(
                    memory_format=memory_format
                )
                with torch.no_grad():
                    self.common(
                        mod,
                        (v,),
                    )

    def test_conv_functional_bn_fuse(self):
        # For gpu path, there is an accuracy issue
        if self.device == "cuda":
            raise unittest.SkipTest("only support cpu conv bn test")

        # Define a BatchNorm using functional BN.
        class BatchNorm(torch.nn.BatchNorm2d):
            def __init__(
                self,
                num_features,
                eps=1e-5,
                momentum=0.1,
                affine=True,
                track_running_stats=True,
                device=None,
                dtype=None,
            ):
                factory_kwargs = {"device": device, "dtype": dtype}
                super().__init__(
                    num_features,
                    eps=eps,
                    momentum=momentum,
                    affine=affine,
                    track_running_stats=track_running_stats,
                    **factory_kwargs,
                )

            def forward(self, x):
                if self.momentum is None:
                    exponential_average_factor = 0.0
                else:
                    exponential_average_factor = self.momentum

                if self.training and self.track_running_stats:
                    # TODO: if statement only here to tell the jit to skip emitting this when it is None
                    if self.num_batches_tracked is not None:  # type: ignore[has-type]
                        self.num_batches_tracked = self.num_batches_tracked + 1  # type: ignore[has-type]
                        if self.momentum is None:  # use cumulative moving average
                            exponential_average_factor = 1.0 / float(
                                self.num_batches_tracked
                            )
                        else:  # use exponential moving average
                            exponential_average_factor = self.momentum
                if self.training:
                    bn_training = True
                else:
                    bn_training = (self.running_mean is None) and (
                        self.running_var is None
                    )
                x = F.batch_norm(
                    x,
                    # If buffers are not to be tracked, ensure that they won't be updated
                    self.running_mean
                    if not self.training or self.track_running_stats
                    else None,
                    self.running_var
                    if not self.training or self.track_running_stats
                    else None,
                    self.weight,
                    self.bias,
                    bn_training,
                    exponential_average_factor,
                    self.eps,
                )
                return x

        v = torch.randn(1, 3, 556, 56, dtype=torch.float32)
        mod = torch.nn.Sequential(
            torch.nn.Conv2d(
                3,
                64,
                kernel_size=3,
                dilation=1,
                groups=1,
                bias=True,
            ),
            BatchNorm(64),
        ).eval()
        with torch.no_grad():
            self.common(
                mod,
                (v,),
            )

    def test_upsample_cat_conv(self):
        if self.device == "cuda":
            raise unittest.SkipTest("only support cpu upsample_cat_conv test")

        class M(torch.nn.Module):
            def __init__(
                self,
                **kwargs,
            ):
                super().__init__()
                self.upsample = torch.nn.UpsamplingNearest2d(scale_factor=2)
                self.conv = torch.nn.Conv2d(
                    8,
                    5,
                    kernel_size=1,
                    padding=0,
                    stride=1,
                    dilation=1,
                    **kwargs,
                )

            def forward(self, x, y):
                x = self.upsample(x)
                z = torch.cat([x, y], dim=1)
                z = self.conv(z)
                return z

        v1 = torch.randn([8, 2, 12, 26])
        v2 = torch.randn([8, 6, 24, 52])

        with torch.no_grad():
            self.common(
                M().eval(),
                (v1, v2),
            )

    def test_conv2d_packed(self):
        if self.device == "cuda":
            raise unittest.SkipTest("only support cpu conv2d packed test")

        x_shape = (1, 3, 56, 56)
        for mode_train in [True, False]:
            mod = torch.nn.Sequential(torch.nn.Conv2d(3, 64, 3, 3)).train(
                mode=mode_train
            )
            v = torch.randn(x_shape, dtype=torch.float32)
            with torch.no_grad():
                self.common(
                    mod,
                    (v,),
                )

    def test_conv_used_from_multiple_places(self):
        if self.device == "cuda":
            raise unittest.SkipTest("only support cpu conv/linear fusion test")

        class M(torch.nn.Module):
            def __init__(self, conv_in_channel, conv_out_channel) -> None:
                super().__init__()
                self.conv = torch.nn.Conv2d(conv_in_channel, conv_out_channel, (3, 3))

            def forward(self, x):
                res = self.conv(x)
                res = F.relu(res)
                res = self.conv(res)
                return res

        with torch.no_grad():
            m = M(3, 3).eval()
            m_opt = torch.compile(m)
            x = torch.randn(1, 3, 224, 224)
            m_opt(x)
            self.assertEqual(m(x), m_opt(x))

    def test_linear_used_from_multiple_places(self):
        if self.device == "cuda":
            raise unittest.SkipTest("only support cpu conv/linear fusion test")

        class M(torch.nn.Module):
            def __init__(self, in_channel, out_channel) -> None:
                super().__init__()
                self.linear = torch.nn.Linear(in_channel, out_channel)

            def forward(self, x):
                res = self.linear(x)
                res = F.relu(res)
                res = self.linear(res)
                return res

        if has_bf16_support():
            with torch.no_grad():
                m = M(224, 224).bfloat16().eval()
                m_opt = torch.compile(m)
                x = torch.randn(224, 224, dtype=torch.bfloat16)
                m_opt(x)
                self.assertEqual(m(x), m_opt(x))

    @slow()
    def test_conv2d_unary(self):
        # For gpu path, there is an accuracy issue
        # see https://github.com/pytorch/pytorch/issues/87745
        if self.device == "cuda":
            raise unittest.SkipTest("only support cpu conv2d unary test")

        class M(torch.nn.Module):
            def __init__(
                self,
                unary_fn,
                in_channels,
                out_channels,
                **kwargs,
            ):
                super().__init__()
                self.conv = torch.nn.Conv2d(
                    in_channels,
                    out_channels,
                    **kwargs,
                )
                self.unary_fn = unary_fn

            def forward(self, x):
                x = self.conv(x)
                return self.unary_fn(x)

        test_memory_format = [torch.contiguous_format, torch.channels_last]
        options = itertools.product(
            unary_list,
            [True, False],
            [1, 3],
            [1, 2],
            [1, 4],
            ["same", 0],
            test_memory_format,
            [True, False],
        )

        for (
            unary_fn,
            bias,
            kernel_size,
            dilation,
            groups,
            padding,
            memory_format,
            mode_train,
        ) in options:
            oC = 32 * groups
            iC = 3 * groups
            x_shape = (1, iC, 112, 112)
            mod = M(
                unary_fn,
                iC,
                oC,
                kernel_size=kernel_size,
                padding=padding,
                dilation=dilation,
                groups=groups,
                bias=bias,
            ).train(mode=mode_train)

            # TODO: add bf16 test for cpu path?
            # TODO: this test fails when requires_grad=False
            v = (
                torch.randn(x_shape, dtype=torch.float32, requires_grad=True)
                .add(1)
                .to(memory_format=memory_format)
            )
            with torch.no_grad():
                self.common(
                    mod,
                    (v,),
                )

    @slow()
    def test_conv2d_binary(self):
        # For gpu path, there is an accuracy issue
        # see https://github.com/pytorch/pytorch/issues/87745
        if self.device == "cuda":
            raise unittest.SkipTest("only support cpu conv2d binary test")

        class M(torch.nn.Module):
            def __init__(
                self,
                binary_fn,
                unary_fn,
                in_channels,
                out_channels,
                dilation,
                groups,
                padding,
                bias,
                **kwargs,
            ):
                super().__init__()
                self.conv1 = torch.nn.Conv2d(
                    in_channels,
                    out_channels,
                    dilation=dilation,
                    groups=groups,
                    padding=padding,
                    bias=bias,
                    **kwargs,
                )
                self.conv2 = torch.nn.Sequential(
                    torch.nn.Conv2d(
                        in_channels,
                        out_channels,
                        dilation=dilation,
                        groups=groups,
                        padding=padding,
                        bias=bias,
                        **kwargs,
                    )
                )
                self.binary_fn = binary_fn
                self.unary_fn = unary_fn

            def forward(self, x):
                x1 = self.conv1(x)
                x2 = self.conv2(x)
                return self.unary_fn(self.binary_fn(x1, x2))

        test_memory_format = [torch.contiguous_format, torch.channels_last]
        options = itertools.product(
            binary_list,
            unary_list[:2],
            [True, False],
            [1, 3],
            [1, 2],
            [1, 4],
            ["same", 0],
            test_memory_format,
            [True, False],
        )

        for (
            binary_fn,
            unary_fn,
            bias,
            kernel_size,
            dilation,
            groups,
            padding,
            memory_format,
            mode_train,
        ) in options:
            oC = 32 * groups
            iC = 3 * groups
            x_shape = (1, iC, 112, 112)
            mod = M(
                binary_fn,
                unary_fn,
                iC,
                oC,
                dilation,
                groups,
                padding,
                bias,
                kernel_size=kernel_size,
            ).train(mode=mode_train)
            mod = mod.to(memory_format=memory_format)
            # TODO: add bf16 test
            v = torch.randn(x_shape, dtype=torch.float32).to(
                memory_format=memory_format
            )
            with torch.no_grad():
                self.common(
                    mod,
                    (v,),
                )

    def test_linear_packed(self):
        options = itertools.product([[2, 3, 10], [2, 10], [10]], [True, False])
        for input_shape, bias in options:
            mod = torch.nn.Sequential(
                torch.nn.Linear(input_shape[-1], 30, bias=bias)
            ).eval()

            v = torch.randn(input_shape)
            with torch.no_grad():
                self.common(
                    mod,
                    (v,),
                )
            if has_bf16_support() and len(input_shape) > 1:
                mod = mod.to(torch.bfloat16)
                v = v.to(torch.bfloat16)
                with torch.no_grad():
                    self.common(
                        mod,
                        (v,),
                    )

    def test_linear_buffer_reuse(self):
        class M(torch.nn.Module):
            def __init__(self):
                super().__init__()
                self.linear1 = torch.nn.Linear(16, 16)
                self.tanh = torch.nn.Tanh()
                self.linear2 = torch.nn.Linear(16, 16)

            def forward(self, x):
                x = self.linear1(x)
                x = self.tanh(x)
                x = self.linear2(x)
                return x

        mod = M().eval()
        v = torch.randn(1, 16)

        with torch.no_grad():

            def compile_fx_wrapper(model_, example_inputs_):
                return compile_fx(model_, example_inputs_)

            def run(*ex, **kwargs):
                return mod(*ex, **kwargs)

            run = torch._dynamo.optimize(compile_fx_wrapper)(run)
            code = run_and_get_cpp_code(run, v)
            self.assertFalse("= as_strided(" in code)
            self.assertEqual(run(*v), mod(*v))

    def test_linear_unary(self):
        class M(torch.nn.Module):
            def __init__(
                self,
                unary_fn,
                in_features,
                out_features,
                bias,
                **kwargs,
            ):
                super().__init__()
                self.linear = torch.nn.Linear(
                    in_features,
                    out_features,
                    bias,
                    **kwargs,
                )
                self.unary_fn = unary_fn

            def forward(self, x):
                x = self.linear(x)
                return self.unary_fn(x)

        options = itertools.product(unary_list, [[2, 3, 10], [2, 10]], [True, False])
        dtype = torch.bfloat16
        if has_bf16_support():
            for eltwise_fn, input_shape, bias in options:
                mod = M(eltwise_fn, input_shape[-1], 30, bias=bias).eval()
                # only fuse for linear when the dtype is bf16
                mod = mod.to(dtype)
                v = torch.randn(input_shape).to(dtype)
                with torch.no_grad():
                    self.common(
                        mod,
                        (v,),
                    )

    def test_linear_binary(self):
        class M(torch.nn.Module):
            def __init__(self, eltwise_fn, in_channels, out_channels, bias, **kwargs):
                super().__init__()
                self.linear = torch.nn.Linear(
                    in_channels, out_channels, bias=bias, **kwargs
                )
                self.eltwise = eltwise_fn

            def forward(self, x, y):
                x = self.linear(x)
                x = self.eltwise(x, y)
                return x

        options = itertools.product(binary_list, [[2, 3, 10], [2, 10]], [True, False])
        dtype = torch.bfloat16
        out_feature = 30
        if has_bf16_support():
            for binary_ops, input_shape, bias in options:
                mod = M(binary_ops, input_shape[-1], out_feature, bias).eval()

                # only fuse for linear when the dtype is bf16
                mod = mod.to(dtype)
                v = torch.randn(input_shape).to(dtype)
                other = torch.randn(input_shape[:-1] + [out_feature]).to(dtype)
                with torch.no_grad():
                    self.common(mod, (v, other), atol=2e-3, rtol=0.016)

    def test_conv_transpose2d_packed(self):
        if self.device == "cuda":
            raise unittest.SkipTest("only support cpu conv_transpose2d packed test")

        x_shape = (1, 3, 28, 28)
        mod = torch.nn.Sequential(torch.nn.ConvTranspose2d(3, 64, 3, 3)).eval()
        v = torch.randn(x_shape, dtype=torch.float32)
        with torch.no_grad():
            self.common(
                mod,
                (v,),
            )

    @slow()
    def test_conv_transpose2d_unary(self):
        if self.device == "cuda":
            raise unittest.SkipTest("only support cpu conv_transpose2d unary test")

        class M(torch.nn.Module):
            def __init__(
                self,
                unary_fn,
                in_channels,
                out_channels,
                **kwargs,
            ):
                super().__init__()
                self.conv_transpose2d = torch.nn.ConvTranspose2d(
                    in_channels,
                    out_channels,
                    **kwargs,
                )
                self.unary_fn = unary_fn

            def forward(self, x):
                x = self.conv_transpose2d(x)
                return self.unary_fn(x)

        test_memory_format = [torch.contiguous_format, torch.channels_last]
        options = itertools.product(
            unary_list,
            [True, False],
            [1, 3],
            [1, 2],
            [1, 4],
            [0, 1],
            test_memory_format,
        )

        for (
            unary_fn,
            bias,
            kernel_size,
            dilation,
            groups,
            padding,
            memory_format,
        ) in options:
            oC = 32 * groups
            iC = 3 * groups
            x_shape = (1, iC, 28, 28)
            mod = M(
                unary_fn,
                iC,
                oC,
                kernel_size=kernel_size,
                padding=padding,
                dilation=dilation,
                groups=groups,
                bias=bias,
            ).eval()

            v = torch.randn(x_shape, dtype=torch.float32).to(
                memory_format=memory_format
            )
            with torch.no_grad():
                self.common(
                    mod,
                    (v,),
                )

    def test_view_detach(self):
        def fn(a):
            return a[0].detach()

        self.common(
            fn,
            (torch.randn([4, 4], requires_grad=True),),
        )

    def test_gather1(self):
        def fn(a, b):
            return (
                torch.gather(a.expand([4, 5, 10, 6]), 3, b + 1),
                torch.gather(a.expand([4, 5, 10, 6]), -1, b + 1),
            )

        self.common(
            fn,
            (
                torch.randn([1, 1, 10, 6]),
                torch.randint(5, [4, 5, 10, 1], dtype=torch.int64),
            ),
        )

    def test_gather2(self):
        # 0d tensor
        def fn(a, b):
            return torch.gather(a, 0, b) + torch.gather(a, -1, b)

        x = torch.tensor(123)
        y = torch.tensor(0)
        self.assertEqual(fn(x, y), x + x)

    def test_gather3(self):
        def fn(a, b):
            return torch.gather(a, 1, b, sparse_grad=True)

        self.common(
            fn,
            (
                torch.randn([4, 5, 10, 6], requires_grad=True),
                torch.randint(5, [4, 5, 10, 1], dtype=torch.int64),
            ),
        )

    def test_slice1(self):
        def fn(a):
            return (
                a[:, :10, 0] + a[:, 10:, 0],
                (a + 1)[:, :10, 0] + (a + 1)[:, 10:, 0],
            )

        self.common(
            fn,
            (torch.randn([2, 20, 2]),),
        )

    def test_slice2(self):
        def fn(a):
            return (
                a[:-1, ::2, -1] + a[-1:, 1::2, -2],
                (a + 1)[:-1, ::2, -1] + (a + 2)[-1:, 1::2, -2],
            )

        self.common(
            fn,
            (torch.randn([2, 20, 2]),),
        )

    def test_split_with_sizes(self):
        def fn(a, sizes):
            return [t + 1.0 for t in torch.split(a * 2.0, sizes, -1)]

        self.common(fn, (torch.randn(2, 2, 10), [3, 3, 4]))
        self.common(fn, (torch.randn(2, 2, 10), [4, 3, 3]))
        self.common(fn, (torch.randn(2, 2, 10), [1, 2, 3, 4]))

    def test_split(self):
        def fn(a):
            t = torch.split(a, 3, -1)
            return (t[0], t[1], t[2], t[3])

        def fn2(a):
            return fn(a + 1)

        self.common(
            fn,
            (torch.randn([2, 2, 10]),),
        )

        self.common(
            fn2,
            (torch.randn([2, 2, 10]),),
        )

    def test_to_dtype(self):
        def fn(a, b):
            return (
                aten._to_copy(a, dtype=6),
                aten._to_copy(b + 1, dtype=6),
                aten.to(b, torch.float64),
                aten.to(b, torch.bool),
            )

        self.common(
            fn,
            (
                torch.randn([2, 2, 10]),
                torch.randn([2, 2, 10], dtype=torch.float64),
            ),
        )

    @requires_cuda()
    def test_to_device(self):
        def fn(a):
            if a.device.type == "cpu":
                return aten._to_copy(a, device=torch.device("cuda"), dtype=6, layout=0)
            else:
                return aten._to_copy(a, device=torch.device("cpu"), dtype=6, layout=0)

        self.common(
            fn,
            (torch.randn([2, 2, 10]),),
        )

    def test_to_memory_format(self):
        def fn(a, memory_format):
            return a.to(memory_format=memory_format)

        self.common(
            fn,
            (torch.randn([2, 2, 10, 10]), torch.channels_last),
        )
        self.common(
            fn,
            (
                torch.randn([2, 2, 10, 10]).to(memory_format=torch.channels_last),
                torch.contiguous_format,
            ),
        )

    @requires_cuda()
    def test_to_device_constant(self):
        def fn(a):
            d1 = a.device.type
            if d1 == "cpu":
                d2 = "cuda"
            else:
                d2 = "cpu"

            const1 = torch.as_tensor(list(range(64)), device=d2)
            return (
                torch.arange(10, device=d2).to(d1) + a,
                const1.to(d1),
                (const1 + 1).to(d1),
            )

        self.common(
            fn,
            (torch.randn([10]),),
        )

    @requires_cuda()
    def test_multi_device(self):
        def fn(x):
            x = x + 1
            x = x + 2
            x = x.cuda()
            x = x + 3
            x = x + 4
            x = x.cpu()
            x = x + 5
            x = x + 6
            x = x.cuda()
            x = x + 7
            x = x + 8
            x = x.cpu()
            x = x + 9
            x = x + 10
            return x

        self.common(
            fn,
            (torch.randn([2, 2, 10]),),
            check_lowp=False,  # cpu doesn't understand fp16, and there are explicit .cpu() calls
        )

    @requires_multigpu()
    def test_multi_gpu_device(self):
        def fn(x, y):
            r = torch.ops.aten.div(x, y)
            r = r.to("cuda:1")
            return 2 * r

        self.common(fn, (torch.randn(4), torch.randn(4)), check_lowp=False)

    @requires_multigpu()
    def test_recompile_on_index(self):
        torch.set_float32_matmul_precision("high")

        def gemm(x, y):
            return x @ y

        failed_guard = None

        def fail(guard):
            nonlocal failed_guard
            failed_guard = guard

        gemm_opt = torch._dynamo.optimize("inductor", guard_fail_fn=fail)(gemm)

        x0 = torch.randn(1024, 1024, device="cuda:0")
        y0 = torch.randn(1024, 1024, device="cuda:0")

        gemm_opt(x0, y0)

        x1 = torch.randn(1024, 1024, device="cuda:1")
        y1 = torch.randn(1024, 1024, device="cuda:1")

        gemm_opt(x1, y1)
        self.assertTrue(failed_guard is not None)
        self.assertTrue(
            "tensor 'x' Tensor device index mismatch. Expected device index to be"
            in failed_guard.reason
        )

    def test_unbind(self):
        def fn(a):
            return torch.unbind(a), torch.unbind(a, -1)

        self.common(
            fn,
            (torch.randn([4, 4, 4]),),
        )

    def test_convolution1(self):
        m = torch.nn.Sequential(
            torch.nn.Conv2d(5, 6, [3, 3]),
            torch.nn.ReLU(),
            ToTuple(),
        )

        self.common(
            m,
            (torch.randn([2, 5, 16, 16]),),
            # Mismatched elements: 10 / 2352 (0.4%)
            # Greatest absolute difference: 5.7220458984375e-05 at index (0, 3, 12, 12) (up to 1e-05 allowed)
            # Greatest relative difference: 0.06512477175897748 at index (0, 4, 11, 9) (up to 0.001 allowed)
            atol=6e-5,
            rtol=0.001,
        )

    def test_convolution2(self):
        def fn(x, w, b):
            # transposed conv
            return (aten.convolution(x, w, b, [4], [0], [1], True, [0], 1),)

        self.common(
            fn,
            (
                torch.randn([2, 32, 90]),
                torch.randn([32, 16, 8]),
                torch.randn([16]),
            ),
            check_lowp=False,
        )

    def test_conv2d_channels_last(self):
        if self.device == "cuda":
            raise unittest.SkipTest("only support cpu conv2d channels_last")

        m = torch.nn.Sequential(
            torch.nn.Conv2d(3, 3, 1, 1),
            ToTuple(),
        )
        # only weight is channels_last
        self.common(
            m.to(memory_format=torch.channels_last),
            (torch.randn([2, 3, 16, 16]),),
            check_lowp=False,
        )
        # only activation is channels_last
        self.common(
            m,
            (torch.randn([2, 3, 16, 16]).to(memory_format=torch.channels_last),),
            check_lowp=False,
        )
        # activation and weight are all channels_last
        self.common(
            m.to(memory_format=torch.channels_last),
            (torch.randn([2, 3, 16, 16]).to(memory_format=torch.channels_last),),
            check_lowp=False,
        )

    def test_conv2d_backward_channels_last(self):
        def fn(grad_output, inp, weight):
            convolution_backward_8 = torch.ops.aten.convolution_backward.default(
                grad_output,
                inp,
                weight,
                [320],
                [1, 1],
                [0, 0],
                [1, 1],
                False,
                [0, 0],
                1,
                [True, True, True],
            )
            return convolution_backward_8

        # only weight is channels_last
        self.common(
            fn,
            (
                torch.randn([2, 320, 8, 8]),
                torch.randn([2, 2048, 8, 8]),
                torch.randn([320, 2048, 1, 1]).to(memory_format=torch.channels_last),
            ),
            check_lowp=False,
        )

    def test_conv3d_channels_last(self):
        if self.device == "cuda":
            raise unittest.SkipTest("only support cpu conv3d channels_last")

        m = torch.nn.Sequential(
            torch.nn.Conv3d(3, 3, 1, 1),
            ToTuple(),
        )
        # only weight is channels_last
        self.common(
            m.to(memory_format=torch.channels_last_3d),
            (torch.randn([2, 3, 16, 16, 16]),),
        )
        # only activation is channels_last
        self.common(
            m,
            (torch.randn([2, 3, 16, 16, 16]).to(memory_format=torch.channels_last_3d),),
        )
        # activation and weight are all channels_last
        self.common(
            m.to(memory_format=torch.channels_last_3d),
            (torch.randn([2, 3, 16, 16, 16]).to(memory_format=torch.channels_last_3d),),
        )

    def test_adaptive_avg_pool2d1(self):
        def fn(x):
            return aten._adaptive_avg_pool2d(x, (6, 6)), aten._adaptive_avg_pool2d(
                x + 1, (2, 5)
            )

        self.common(
            fn,
            (torch.randn(2, 4, 16, 16),),
            check_lowp=False,
        )

        # lowering to avg_pool2d case
        self.common(
            fn,
            (torch.randn(2, 4, 3, 3),),
        )

        # no-op case
        self.common(
            fn,
            (torch.randn(2, 4, 6, 6),),
        )

    def test_adaptive_avg_pool2d2(self):
        # Big kernel size, use fallback
        def fn(x):
            return aten._adaptive_avg_pool2d(x, (4, 4))

        torch._inductor.metrics.generated_kernel_count = 0
        self.common(
            fn,
            (torch.randn(2, 4, 21, 21),),
            check_lowp=False,
        )
        self.assertEqual(torch._inductor.metrics.generated_kernel_count, 0)

    def test_max_pool2d1(self):
        def fn(x):
            return aten.max_pool2d_with_indices(x, [3, 3], [2, 2])

        self.common(
            fn,
            (torch.randn(2, 4, 16, 16),),
        )

    def test_max_pool2d2(self):
        def fn(x):
            return aten.max_pool2d_with_indices(x, [3, 3], [2, 2])

        self.common(
            fn,
            (torch.randn([16, 64, 55, 55]),),
        )

    def test_max_pool2d3(self):
        def fn(x):
            # with padding
            return (
                aten.max_pool2d_with_indices(x, [3, 3], [2, 2], [1, 1]),
                aten.max_pool2d_with_indices(
                    x,
                    [
                        3,
                    ],
                    [
                        2,
                    ],
                    [
                        1,
                    ],
                ),
            )

        self.common(
            fn,
            (-torch.arange(1 * 8 * 8, dtype=torch.float32).view(1, 1, 8, 8),),
        )

    def test_max_pool2d4(self):
        def fn(x):
            # with padding
            return aten.max_pool2d_with_indices(x, [3, 3], [2, 2], [0, 0], [1, 1], True)

        self.common(
            fn,
            (torch.randn([2, 8, 111, 111]),),
        )

    def test_max_pool2d5(self):
        def fn(x):
            return aten.max_pool2d_with_indices(x, [3, 3], [])

        self.common(
            fn,
            (torch.randn([16, 64, 55, 55]),),
        )

    def test_max_pool2d6(self):
        # Too big kernel size, use fallback
        def fn(x):
            return aten.max_pool2d_with_indices(x, [13, 13], [])

        torch._inductor.metrics.generated_kernel_count = 0
        self.common(
            fn,
            (torch.randn([16, 64, 55, 55]),),
        )
        self.assertEqual(torch._inductor.metrics.generated_kernel_count, 0)

    # From https://github.com/pytorch/pytorch/issues/94775
    def test_max_pool2d7(self):
        # ceil mode turns on
        def fn(x):
            return torch.nn.functional.max_pool2d(
                x, 1, stride=(2, 2), padding=0, ceil_mode=True
            )

        self.common(
            fn,
            (torch.randn([1, 1, 6, 7]),),
        )

    def test_avg_pool2d1(self):
        def fn(x):
            return aten.avg_pool2d(x, [3, 3], [2, 2])

        self.common(
            fn,
            (torch.randn(2, 4, 16, 16),),
        )

    def test_avg_pool2d2(self):
        def fn(x):
            return aten.avg_pool2d(x, [3, 3], [2, 2])

        self.common(
            fn,
            (torch.randn([16, 64, 55, 55]),),
        )

    def test_avg_pool2d3(self):
        def fn(x):
            return (
                aten.avg_pool2d(x, [3, 3], [2, 2], [1, 1]),
                aten.avg_pool2d(
                    x,
                    [
                        3,
                    ],
                    [
                        2,
                    ],
                    [
                        1,
                    ],
                ),
            )

        self.common(
            fn,
            (-torch.arange(1 * 8 * 8, dtype=torch.float32).view(1, 1, 8, 8),),
        )

    def test_avg_pool2d4(self):
        def fn(x):
            return aten.avg_pool2d(x, [3, 3], [2, 2], [0, 0], True)

        self.common(
            fn,
            (torch.randn([2, 8, 111, 111]),),
        )

    def test_avg_pool2d5(self):
        def fn(x):
            return aten.avg_pool2d(x, [3, 3], [2, 2], [1, 1], count_include_pad=False)

        self.common(
            fn,
            (-torch.arange(1 * 8 * 8, dtype=torch.float32).view(1, 1, 8, 8),),
        )

    def test_avg_pool2d6(self):
        def fn(x):
            return aten.avg_pool2d(x, [3, 3], [2, 2], [1, 1], divisor_override=3)

        self.common(
            fn,
            (-torch.arange(1 * 8 * 8, dtype=torch.float32).view(1, 1, 8, 8),),
        )

    def test_avg_pool2d7(self):
        # Large kernel size, use fallback
        def fn(x):
            return aten.avg_pool2d(x, [13, 13], [1, 1], [0, 0])

        torch._inductor.metrics.generated_kernel_count = 0
        self.common(
            fn,
            (-torch.arange(1 * 24 * 24, dtype=torch.float32).view(1, 1, 24, 24),),
        )
        self.assertEqual(torch._inductor.metrics.generated_kernel_count, 0)

    def test_alexnet_prefix(self):
        def forward(arg6, arg7, arg16):
            convolution = torch.ops.aten.convolution(
                arg16, arg7, arg6, [4, 4], [2, 2], [1, 1], False, [0, 0], 1
            )
            relu = torch.ops.aten.relu(convolution)
            max_pool2d_with_indices = torch.ops.aten.max_pool2d_with_indices(
                relu, [3, 3], [2, 2]
            )
            getitem = max_pool2d_with_indices[0]
            return (getitem,)

        self.common(
            forward,
            (
                rand_strided((64,), (1,), torch.float32, "cpu"),
                rand_strided((64, 3, 11, 11), (363, 121, 11, 1), torch.float32, "cpu"),
                rand_strided(
                    (16, 3, 224, 224), (150528, 50176, 224, 1), torch.float32, "cpu"
                ),
            ),
            # Mismatched elements: 127 / 746496 (0.0%)
            # Greatest absolute difference: 0.0009765625 at index (1, 62, 7, 16) (up to 1e-05 allowed)
            # Greatest relative difference: 0.05187467899332306 at index (14, 18, 11, 0) (up to 0.001 allowed)
            atol=1e-3,
            rtol=0.001,
        )

    def test_elu(self):
        def fn(x):
            return aten.elu(x, 1.6732632423543772, 1.0507009873554805) + 2, aten.elu(
                x + 1, 2, 3, 4
            )

        self.common(
            fn,
            (torch.randn([16, 16]),),
        )

    def test_tan(self):
        def fn(x):
            return aten.tan(x) + 2, aten.tan(x + 1)

        self.common(
            fn,
            (torch.randn([16, 16]),),
        )

    def test_tanh(self):
        def fn(x):
            return aten.tanh(x) + 2, aten.tanh(x + 1)

        self.common(
            fn,
            (torch.randn([16, 16]),),
        )

    def test_lgamma(self):
        def fn(x):
            return aten.lgamma(x) + 2, aten.cos(x + 1)

        self.common(
            fn,
            (torch.randn([16, 16]),),
        )

    def test_cos(self):
        def fn(x):
            return aten.cos(x) + 2, aten.cos(x + 1)

        self.common(
            fn,
            (torch.randn([16, 16]),),
        )

    def test_sin(self):
        def fn(x):
            return aten.sin(x) + 2, aten.sin(x + 1)

        self.common(
            fn,
            (torch.randn([16, 16]),),
        )

    def test_repeat(self):
        def fn(x):
            return (
                x.repeat(2, 2, 3, 1),
                x.repeat(8, 1, 1, 1),
                x.repeat(2, 1, 1, 1, 1, 1),
            )

        self.common(
            fn,
            (torch.randn([1, 2, 4, 8]),),
        )

    def test_embedding(self):
        m = torch.nn.Sequential(
            torch.nn.Embedding(10, 4, padding_idx=0),
            torch.nn.ReLU(),
            ToTuple(),
        )

        self.common(
            m,
            (torch.randint(10, [2, 8]),),
        )

    def test_mean(self):
        def fn(x):
            return (
                x.mean(),
                x.mean(-1),
                torch.mean(x, -2, keepdim=True),
                x.mean([0, 1]),
            )

        self.common(
            fn,
            (torch.randn([1, 2, 4, 8]),),
        )

    def test_var_mean(self):
        def fn(x):
            return (
                *torch.var_mean(x, -1),
                *torch.var_mean(x, [1, 3]),
            )

        self.common(
            fn,
            (torch.randn([1, 2, 4, 8]),),
        )

    @config.patch(pick_loop_orders=True)
    def test_transposed_propagates(self):
        @torch._dynamo.optimize("inductor", nopython=True)
        def fn(x, y):
            return x + y

        a = torch.randn(1, 4, 4, 4, device=self.device).permute(0, 2, 3, 1)
        b = torch.randn(4, 4, 4, device=self.device).permute(1, 2, 0)
        c = fn(a, b)
        self.assertEqual(a.stride(), c.stride())
        self.assertEqual(c.stride()[2], 1)

    def test_std(self):
        def fn(x):
            return (
                torch.var(x, True),
                torch.var(x, False),
                torch.var(x, -1, True),
                torch.var(x, -1, False),
                torch.std(x, False),
                torch.std(x, [0, 1], True),
                torch.std(x, [0, 1], False),
                torch.std(x, -2, True, keepdim=True),
            )

        self.common(
            fn,
            (torch.randn([2, 4, 4, 8]),),
        )

    def test_embedding_bag(self):
        def fn(w, i, o):
            return aten._embedding_bag(w, i, o, False, 0, False, None)

        self.common(
            fn,
            (torch.randn([10, 4]), torch.randint(10, [8]), torch.tensor([0, 2, 6])),
        )

    def test_batch_norm_2d(self):
        m = torch.nn.Sequential(
            torch.nn.BatchNorm2d(10),
            torch.nn.ReLU(),
        )
        m.eval()
        self.common(m, (torch.randn([2, 10, 8, 8]),), check_lowp=False)
        self.common(
            m,
            (torch.randn([3, 10, 16, 16]),),
            check_lowp=False,  # too painful to match types of bn model
        )

    def test_layer_norm(self):
        m = torch.nn.Sequential(
            torch.nn.LayerNorm(32),
            torch.nn.ReLU(),
        )
        m.eval()
        self.common(m, (torch.randn([16, 32]),), check_lowp=False)
        if self.device != "cpu":
            self.assertEqual(torch._inductor.metrics.generated_kernel_count, 1)

    def test_transpose_add(self):
        def fn(a, b):
            return a.t() + b

        self.common(
            fn, (torch.randn([16, 32]), torch.randn([32, 16])), check_lowp=False
        )
        if self.device != "cpu":
            self.assertEqual(torch._inductor.metrics.generated_kernel_count, 1)

    @patch.object(config.triton, "persistent_reductions", True)
    def test_softmax_one_kernel_persist(self):
        def fn(x):
            dim = 1
            x_max = torch.amax(x, dim, keepdim=True)
            unnormalized = torch.exp(x - x_max)
            result = unnormalized / torch.sum(unnormalized, dim, keepdim=True)
            return result

        self.common(fn, (torch.randn([16, 32]),), check_lowp=False)
        if self.device != "cpu":
            self.assertEqual(torch._inductor.metrics.generated_kernel_count, 1)

    @patch.object(config.triton, "persistent_reductions", False)
    def test_softmax_one_kernel_loop(self):
        def fn(x):
            x_max = torch.amax(x, 1, keepdim=True)
            unnormalized = torch.exp(x - x_max)
            result = unnormalized / torch.sum(unnormalized, 1, keepdim=True)
            return result

        self.common(fn, (torch.randn([16, 32]),), check_lowp=False)
        if self.device != "cpu":
            self.assertEqual(torch._inductor.metrics.generated_kernel_count, 1)

    def test_cauchy(self):
        def fn(x, y):
            return torch.sum(1 / (torch.unsqueeze(x, -1) - y))

        self.common(
            fn,
            (
                torch.randn(32),
                torch.randn(32),
            ),
            # Absolute difference: 0.0003662109375 (up to 0.0001 allowed)
            # Relative difference: 1.8804297408767818e-05 (up to 1e-05 allowed)
            atol=5 * 1e-4,
            rtol=5 * 1e-5,
            check_lowp=False,
        )
        if self.device != "cpu":
            self.assertEqual(torch._inductor.metrics.generated_kernel_count, 1)

    def test_gather_scatter(self):
        def fn(node_feat, edge_index):
            src_node_feat = node_feat[edge_index[0]]
            dst_node_feat = node_feat[edge_index[1]]
            edge_feat = src_node_feat - dst_node_feat + 1
            new_node_feat = torch.zeros_like(node_feat)
            new_node_feat.scatter_add_(
                0, edge_index[1].unsqueeze(-1).expand_as(edge_feat), edge_feat
            )
            return new_node_feat

        num_nodes = 16
        num_features = 32
        node_feat = torch.randn(num_nodes, num_features)
        edge_index = torch.randint(0, num_nodes, size=(2, num_nodes * 5))
        self.common(
            fn,
            (
                node_feat,
                edge_index,
            ),
            check_lowp=False,
        )
        if self.device != "cpu":
            self.assertEqual(torch._inductor.metrics.generated_kernel_count, 2)

    @config.patch(max_fusion_size=1)
    def test_no_mega_fusion_during_lowering(self):
        n = 50

        def fn(*args):
            x = args[0]
            for i in range(n):
                x = torch.add(x, args[i])
            return x

        self.common(
            fn,
            [torch.randn(64) for _ in range(n)],
            check_lowp=False,
        )
        print("-->", torch._inductor.metrics.generated_kernel_count)
        if self.device != "cpu":
            self.assertTrue(torch._inductor.metrics.generated_kernel_count > 1)

    def test_move_arange(self):
        def fn(x):
            return torch.arange(len(x), device="cpu").to(x.device) + x

        self.common(fn, (torch.randn([32]),), check_lowp=False)
        # if we have a copy there will be more than 1 kernel
        self.assertEqual(torch._inductor.metrics.generated_kernel_count, 1)

    def test_leaky_relu(self):
        def fn(x):
            return aten.leaky_relu(x, 0.2) + 2, aten.leaky_relu(x + 1)

        self.common(
            fn,
            (torch.randn([16, 16]),),
        )

    def test_gelu(self):
        def fn(x):
            return aten.gelu(x) + 2, aten.gelu(x + 1)

        self.common(
            fn,
            (torch.randn([16, 16]),),
        )

    def test_clone(self):
        def fn(x):
            return aten.clone(x) + 2, aten.clone(x + 1)

        self.common(
            fn,
            (torch.randn([16, 16]),),
        )

    def test_masked_fill(self):
        def fn(mask, value):
            return aten.masked_fill(value, mask, -10000.0) + 2, aten.masked_fill(
                value / 2.0, torch.logical_not(mask), 667
            )

        self.common(
            fn,
            (
                torch.randint(0, 1, [1, 16], dtype=torch.bool),
                torch.randn([16, 16]),
            ),
        )

    def test_masked_fill_promotion(self):
        def fn(mask, value):
            return aten.masked_fill(value, mask, torch.tensor(3.5))

        opt_fn = torch._dynamo.optimize("inductor")(fn)
        for inp in (
            torch.randn(
                [16, 16],
                dtype=torch.float16 if self.device == "cuda" else torch.float32,
                device=self.device,
            ),
            torch.randint(16, (16, 16), device=self.device),
        ):
            inputs = (
                torch.randint(0, 1, [1, 16], dtype=torch.bool, device=self.device),
                inp,
            )
            self.assertEqual(fn(*inputs), opt_fn(*inputs))

    def test_fill1(self):
        def fn(x):
            tmp = torch.ones_like(x)
            return tmp, aten.fill.Scalar(tmp, 2)

        self.common(
            fn,
            (torch.randn([16, 16]),),
        )

    def test_fill2(self):
        def fn(x):
            tmp = torch.ones_like(x)
            return tmp, aten.fill.Tensor(tmp, torch.tensor(3.0))

        self.common(
            fn,
            (torch.randn([16, 16]),),
        )

    def test_pow1(self):
        def fn(x):
            return [aten.pow(x, e) for e in range(-8, 9)]

        self.common(
            fn,
            (torch.randn([16, 16]),),
        )

    def test_pow2(self):
        def fn(x):
            return aten.pow(1000, x), aten.pow(x, 1000)

        self.common(
            fn,
            # TODO: Remove dtype once https://github.com/pytorch/pytorch/issues/94010 is fixed
            (
                torch.randn(
                    [16, 16],
                    dtype=torch.float64 if self.device == "cpu" else torch.float32,
                ),
            ),
            # Mismatched elements: 9 / 256 (3.5%)
            # Greatest absolute difference: 2.491354329061828e+28 at index (6, 6) (up to 1e-05 allowed)
            # Greatest relative difference: 2.9793410720160818e-05 at index (4, 5) (up to 1.3e-06 allowed)
            atol=1e-5,
            rtol=3e-05,
        )

    def test_pow3(self):
        # power of 0.5 is special-cased, arbitrary power would still produce triton codegen error
        def fn(x):
            z = torch.tensor(0.123, device=self.device)
            w = z + x
            return torch.pow(w, 0.5)

        opt = torch._dynamo.optimize("inductor")(fn)
        input = torch.rand(())
        self.assertTrue(same(opt(input), fn(input)))

    def test_glu(self):
        def fn(x):
            return aten.glu(x, -1), aten.glu(x, 1), aten.glu(x, 2)

        self.common(
            fn,
            (torch.randn([8, 16, 8, 8]),),
        )

    def test_cat(self):
        def fn(a):
            tmp = a * 2
            return (
                torch.cat((a, a[:, :4] + 1, a + 2), -1),
                torch.cat((tmp, tmp), 0),
                torch.cat((tmp, tmp.double()), 0),
            )

        self.common(
            fn,
            (torch.randn([8, 16]),),
        )
        self.common(
            fn,
            (torch.randn([1, 3, 3, 16]).to(memory_format=torch.channels_last),),
        )

    def test_cat_upcasting(self):
        def fn(arg4_1, slice_7):
            cat_1 = aten.cat.default([arg4_1, slice_7], 1)
            return (cat_1,)

        self.common(
            fn,
            (
                torch.randn([8, 16], dtype=torch.float32),
                torch.randn([8, 20], dtype=torch.float16),
            ),
        )

    def test_cat_extern_kernel(self):
        def fn(x1, x2, x3, x4):
            x = torch.mm(x2, x3)
            s = torch.narrow(x, 1, 0, 100)
            x = torch.mm(s, x4)
            c = torch.cat((x, x1), 1)
            return (c,)

        self.common(
            fn,
            (
                torch.randn(256, 256),
                torch.randn(256, 1024),
                torch.randn(1024, 1600),
                torch.randn(100, 256),
            ),
            check_lowp=False,  # accuracy issues with relatively large matmuls
        )

    def test_cat_of_loops_and_extern_kernel(self):
        class M(torch.nn.Module):
            def __init__(
                self,
                **kwargs,
            ):
                super().__init__()
                self.conv = torch.nn.Conv2d(
                    64,
                    5,
                    1,
                    **kwargs,
                )
                self.max_pool2d = torch.nn.MaxPool2d(2)

            def forward(self, x, y):
                x1 = self.conv(x)
                y1 = self.max_pool2d(y)
                return torch.cat([x1, y1], 1)

        mod = M()
        opt_mod = torch._dynamo.optimize("inductor")(mod)
        memory_format = torch.channels_last
        inputs = (
            torch.randn([1, 64, 16, 16]).to(memory_format=memory_format),
            torch.randn([1, 64, 32, 32]).to(memory_format=memory_format),
        )
        y = mod(*inputs)
        opt_y = opt_mod(*inputs)
        self.assertEqual(y, opt_y)
        self.assertEqual(y.stride(), opt_y.stride())

    def test_cat_inplace(self):
        def fn(x):
            rt = torch.cat([x])
            v = x.sin_()
            return rt

        # can't use self.common because input is modified inplace
        inp = torch.ones(2)
        opt_fn = torch.compile(fn)
        res = opt_fn(inp.clone())
        expected = fn(inp.clone())
        self.assertEqual(res, expected)

    def test_stack(self):
        def fn(a, b):
            return torch.stack(
                [
                    a.expand(12, 16),
                    b.expand(12, 16),
                ],
                2,
            )

        self.common(fn, (torch.randn([1, 16]), torch.randn([12, 1])))

    def test_hardtanh(self):
        def fn(x):
            return F.hardtanh(x), F.hardtanh(x + 1), F.hardtanh(x - 1)

        self.common(
            fn,
            (torch.randn([64]),),
        )

    def test_hardsigmoid(self):
        def fn(x):
            return F.hardsigmoid(x), F.hardsigmoid(x + 3), F.hardsigmoid(x - 3)

        self.common(
            fn,
            (torch.randn([64]),),
        )

    def test_hardswish(self):
        def fn(x):
            return F.hardswish(x), F.hardswish(x + 3), F.hardswish(x - 3)

        self.common(
            fn,
            (torch.randn([64]),),
        )

    def test_rsqrt(self):
        def fn(x):
            return torch.rsqrt(x), torch.rsqrt(x + 1) - 2

        self.common(
            fn,
            (torch.randn([64]),),
        )

    def test_expm1(self):
        def fn(x):
            return torch.expm1(x), torch.expm1(x) * 2

        for dtype in (torch.float16, torch.float, torch.double, torch.int, torch.int64):
            self.common(
                fn,
                (torch.randn([64]).to(dtype=dtype),),
            )
            self.common(
                fn,
                (torch.arange(-1e-5, 1e-5, 1e-7).to(dtype=dtype),),
            )

    def test_log1p(self):
        def fn(x):
            return torch.log1p(x), torch.log1p(x) * 2

        for dtype in (torch.float16, torch.float, torch.double, torch.int, torch.int64):
            self.common(
                fn,
                (torch.randn([64]).to(dtype=dtype),),
            )
            self.common(
                fn,
                (torch.arange(-1e-5, 1e-5, 1e-7).to(dtype=dtype),),
            )

    def test_flip(self):
        def fn(x):
            return torch.flip(x, (-1,)), torch.flip(x, (0, 2)) - 2

        self.common(
            fn,
            (torch.randn([1, 2, 6, 6]),),
        )

    def test_signbit(self):
        def fn(x):
            return torch.signbit(x), ~torch.signbit(-x) & 1

        self.common(
            fn,
            (torch.randn([1, 2, 6, 6]),),
        )

    def test_fmod(self):
        def fn(a, b):
            return torch.fmod(a, b), torch.fmod(3.0 * a, b) - 2.0

        shape = [1, 2, 6, 6]
        self.common(fn, (torch.randn(shape), torch.randn(shape)))

    def test_fmod_zero_dim(self):
        def fn(a, b):
            return (torch.fmod(a, b),)

        self.common(
            fn,
            (
                make_tensor(10, device="cpu", dtype=torch.float32),
                make_tensor((), device="cpu", dtype=torch.float32),
            ),
        )
        self.common(
            fn,
            (
                make_tensor((), device="cpu", dtype=torch.float32),
                make_tensor(10, device="cpu", dtype=torch.float32),
            ),
        )

    def test_log2(self):
        def fn(x):
            return torch.log2(x), torch.log2(x + 1) - 2

        self.common(
            fn,
            (torch.randn([64]) + 10,),
        )

    def test_logsumexp(self):
        def fn(x):
            return torch.logsumexp(x, -1), torch.logsumexp(x, 0) - 2

        self.common(
            fn,
            (torch.randn([8, 8]) + 10,),
        )

    def test_log_fp64(self):
        def fn(x):
            return torch.log(x), torch.log2(x)

        self.common(
            fn,
            (torch.randn([1024], dtype=torch.float64) + 10,),
        )

    def test_bitwise(self):
        def fn(x, y):
            return (
                torch.bitwise_not(x),
                torch.bitwise_or(x, y),
                torch.bitwise_xor(x, y),
                torch.bitwise_and(x, y),
            )

        self.common(
            fn,
            (
                torch.randint(0, 2**30, [64], dtype=torch.int32),
                torch.randint(0, 2**30, [64], dtype=torch.int32),
            ),
        )

    def test_bitwise2(self):
        # again with bool types
        def fn(x, y):
            return (
                torch.bitwise_not(x),
                torch.bitwise_or(x, y),
                torch.bitwise_xor(x, y),
                torch.bitwise_and(x, y),
            )

        self.common(
            fn,
            (
                torch.randint(0, 2, (2, 20), dtype=torch.bool),
                torch.randint(0, 2, (2, 20), dtype=torch.bool),
            ),
        )

    def test_inf(self):
        def fn(a):
            return a + float("inf"), a + float("-inf"), a * -float("inf")

        self.common(fn, (torch.randn(8),))

    def test_remainder(self):
        def fn(a, b):
            return (
                torch.remainder(a, b),
                torch.remainder(a + 1, b - 1),
                torch.remainder(a - 1, b + 1),
            )

        self.common(fn, (torch.randn(64), torch.randn(64)))

    def test_zeros(self):
        def fn(a):
            return (
                a + 1,
                torch.zeros(
                    (1, 8, 64, 64),
                    dtype=torch.float32,
                    device=a.device,
                ),
                torch.zeros(
                    1,
                    8,
                    64,
                    64,
                    dtype=torch.float32,
                    device=a.device,
                ),
                torch.zeros(2, 3, names=None),
                a + torch.ones(8, device=a.device),
                torch.full((2, 3), 3.1416, device=a.device),
            )

        self.common(fn, (torch.randn(8),))

    def test_new_ones(self):
        def fn(a):
            return (
                aten.new_ones(
                    a, [], device=a.device, dtype=6, layout=0, pin_memory=False
                ),
                aten.new_zeros(
                    a, [], device=a.device, dtype=6, layout=0, pin_memory=False
                ),
            )

        self.common(fn, (torch.randn(8),))

    def test_full_like(self):
        def fn(a):
            return torch.full_like(a, 7.777) - 1

        self.common(fn, (torch.randn(8),))

    def test_full_truncation(self):
        def fn(a):
            return a + torch.full_like(a, 7.777)

        for dtype in all_types():
            self.common(fn, (make_tensor(8, dtype=dtype, device="cpu"),))

    def test_index1(self):
        def fn(a, b, c):
            return aten.index(a, [b, c])

        self.common(
            fn,
            (
                torch.randn(8, 8, 12),
                torch.tensor([0, 0, 2, 2], dtype=torch.int64),
                torch.tensor([3, 4, 4, 3], dtype=torch.int64),
            ),
        )
        self.common(
            fn,
            (
                torch.randn(8, 8, 12),
                torch.tensor([[0, 0, 2, 2]], dtype=torch.int64),
                torch.tensor([[3], [4], [4], [3]], dtype=torch.int64),
            ),
        )

    def test_index2(self):
        def fn(a, b):
            return (
                aten.index(a, [b]),
                aten.index(a, [None, b]),
            )

        self.common(
            fn,
            (
                torch.randn(8, 8, 8),
                torch.tensor([[0, 0, 2, 2]], dtype=torch.int64),
            ),
        )

    def test_index3(self):
        def fn(x, ia, ib):
            return (x[:, ia, None, ib, 0],)

        self.common(
            fn,
            (
                torch.randn(3, 4, 4, 4, 3),
                torch.tensor([0, 2, 1], dtype=torch.int64),
                torch.tensor([0, 2, 1], dtype=torch.int64),
            ),
        )

    def test_output_strides(self):
        def fn(x):
            y = x.permute(0, 2, 3, 1).contiguous()
            torch._dynamo.graph_break()
            return y.view(-1, 4)

        inp = torch.rand([4, 4, 4, 4], device=self.device)
        fn_opt = torch._dynamo.optimize("inductor")(fn)

        self.assertEqual(fn(inp), fn_opt(inp))
        self.assertEqual(fn(inp).stride(), fn_opt(inp).stride())

        # no redundant copy
        def foo(x):
            return x[0:2:2].T[3:].squeeze(0)

        foo_opt = torch._dynamo.optimize("inductor")(foo)
        out = foo_opt(inp)
        self.assertEqual(inp.storage(), out.storage())

    def test_index_select(self):
        def fn(a, b):
            return (
                torch.index_select(a, 0, b),
                torch.index_select(a, 1, b),
                torch.index_select(torch.index_select(a, 2, b), 1, b),
            )

        for ind_dtype in (torch.int32, torch.int64):
            self.common(
                fn,
                (
                    torch.randn(8, 8, 8),
                    torch.tensor([0, 0, 2, 1], dtype=ind_dtype),
                ),
            )

    def test_cudnn_rnn(self):
        if self.device == "cpu":
            raise unittest.SkipTest("requires CUDA")

        def fn(
            a0,
            b0,
            b1,
            b2,
            b3,
            b4,
            b5,
            b6,
            b7,
            b8,
            b9,
            b10,
            b11,
            b12,
            b13,
            b14,
            b15,
            a3,
            a4,
            a5,
        ):
            a1 = [
                b0,
                b1,
                b2,
                b3,
                b4,
                b5,
                b6,
                b7,
                b8,
                b9,
                b10,
                b11,
                b12,
                b13,
                b14,
                b15,
            ]
            return aten._cudnn_rnn(
                a0,
                a1,
                4,
                a3,
                a4,
                a5,
                2,
                2048,
                0,
                2,
                False,
                0.0,
                False,
                True,
                [],
                None,
            )

        self.common(
            fn,
            (
                torch.randn([92, 8, 2048]),
                torch.randn([8192, 2048]),
                torch.randn([8192, 2048]),
                torch.randn([8192]),
                torch.randn([8192]),
                torch.randn([8192, 2048]),
                torch.randn([8192, 2048]),
                torch.randn([8192]),
                torch.randn([8192]),
                torch.randn([8192, 4096]),
                torch.randn([8192, 2048]),
                torch.randn([8192]),
                torch.randn([8192]),
                torch.randn([8192, 4096]),
                torch.randn([8192, 2048]),
                torch.randn([8192]),
                torch.randn([8192]),
                torch.randn([167837696]),
                torch.randn([4, 8, 2048]),
                torch.randn([4, 8, 2048]),
            ),
            check_lowp=False,  # difference in rnn is too large between half and float inputs
        )

    def test_upsample_nearest1d(self):
        def fn(a):
            return (
                aten.upsample_nearest1d(a, [74], None),
                aten.upsample_nearest1d(a, [70], None),
                aten.upsample_nearest1d(a, [45], None),
                aten.upsample_nearest1d(a, [36], None),
                aten.upsample_nearest1d(a, None, [2.0]),
            )

        self.common(fn, (torch.randn([2, 4, 37]),))

    def test_upsample_nearest2d(self):
        def fn(a):
            return (
                aten.upsample_nearest2d(a, [74, 76]),
                aten.upsample_nearest2d(a, [70, 75]),
                aten.upsample_nearest2d(a, [45, 74]),
                aten.upsample_nearest2d(a, [36, 39]),
                aten.upsample_nearest2d(a, None, [2.0, 2.0]),
            )

        self.common(fn, (torch.randn([2, 4, 37, 38]),))

    def test_upsample_nearest3d(self):
        def fn(a):
            return (
                aten.upsample_nearest3d(a, [74, 76, 78], None),
                aten.upsample_nearest3d(a, [70, 75, 80], None),
                aten.upsample_nearest3d(a, [45, 74, 103], None),
                aten.upsample_nearest3d(a, [36, 39, 40], None),
                aten.upsample_nearest3d(a, None, [2.0, 2.0, 2.0]),
            )

        self.common(fn, (torch.randn([2, 4, 37, 38, 39]),))

    def test_upsample_nearest2d_backward(self):
        func = torch.ops.aten.upsample_nearest2d_backward

        def fn(a):
            return (
                func(a, output_size=[6, 12], input_size=[3, 3, 3, 6]),
                func(a, output_size=[6, 12], input_size=[3, 3, 4, 5]),
                func(a, output_size=[6, 12], input_size=[3, 3, 2, 8]),
                func(a, output_size=[6, 12], input_size=[3, 3, 2, 8]),
                func(a, output_size=[6, 12], input_size=[3, 3, 4, 7]),
            )

        self.common(fn, (torch.randn([3, 3, 6, 12]),))

    @skip_if_x86_mac()
    def test_upsample_bilinear2d_a(self):
        def fn(a):
            return (
                aten.upsample_bilinear2d(a, [45, 45], False, None),
                aten.upsample_bilinear2d(a, None, True, [2.0, 2.0]),
            )

        self.common(fn, (torch.randn([2, 4, 37, 38]),), atol=2.5e-5, rtol=1.3e-6)

    def test_upsample_bilinear2d_b(self):
        def fn(a):
            return aten.upsample_bilinear2d(a, None, True, [2.0, 2.0])

        self.common(
            fn,
            [
                torch.randn([1, 2, 40, 59]),
            ],
            atol=2.5e-5,
            rtol=1.3e-6,
        )

    def test_reflection_pad2d(self):
        def fn(a):
            return (
                aten.reflection_pad2d(a, [1, 1, 1, 1]),
                aten.reflection_pad2d(a, [1, 2, 3, 4]),
            )

        self.common(
            fn, (torch.randint(0, 999, size=[1, 1, 8, 8], dtype=torch.float32),)
        )

    def test_reflection_pad2d_backward(self):
        def template(size, padding):
            def fn(grad_output, x):
                return aten.reflection_pad2d_backward(grad_output, x, padding)

            x = torch.randint(0, 999, size=size, dtype=torch.float32)
            result = aten.reflection_pad2d(x, padding)
            grad_output = torch.randn_like(result)

            self.common(fn, (grad_output, x))

        template([1, 1, 8, 8], [0, 0, 0, 0])
        template([1, 1, 8, 8], [1, 1, 1, 1])
        template([1, 1, 8, 8], [1, 2, 3, 4])

    def test_grid_sampler_2d(self):
        def fn(a, b):
            return (
                aten.grid_sampler_2d(a, b, 0, 0, True),
                aten.grid_sampler_2d(a, b, 0, 1, False),
            )

        self.common(
            fn,
            (
                torch.randn([4, 3, 352, 352], dtype=torch.float32),
                torch.rand([4, 352, 352, 2], dtype=torch.float32) * 2 - 1,
            ),
            check_lowp=False,
            # Mismatched elements: 154697 / 1486848 (10.4%)
            # Greatest absolute difference: 0.0001976490020751953 at index (0, 0, 101, 243) (up to 1e-05 allowed)
            # Greatest relative difference: 7.332530120481928 at index (1, 1, 258, 301) (up to 1.3e-06 allowed)
            atol=0.0002,
            rtol=1.3e-06,
        )

    def test_upsample_bicubic2d(self):
        def fn(a):
            return (
                aten.upsample_bicubic2d(a, (128, 128), True),
                aten.upsample_bicubic2d(a, (128, 256), False),
            )

        # Mismatched elements: 10 / 196608 (0.0%)
        # Greatest absolute difference: 1.3869255781173706e-05 at index (2, 1, 88, 65) (up to 1e-05 allowed)
        # Greatest relative difference: 0.0033082996811011046 at index (3, 1, 88, 91) (up to 1.3e-06 allowed)
        self.common(
            fn,
            (torch.randn([4, 3, 64, 32], dtype=torch.float32),),
            atol=2e-5,
            rtol=1e-3,
        )

    def test_sort(self):
        def fn(a):
            return torch.sort(a)

        self.common(
            fn, (torch.randint(0, 999, size=[1, 1, 8, 8], dtype=torch.float32),)
        )

    def test_topk(self):
        def fn(a):
            return torch.topk(a, 2, -1)

        self.common(
            fn, (torch.randint(0, 999, size=[1, 1, 8, 8], dtype=torch.float32),)
        )

    def test_long_tensor(self):
        def fn(a):
            return (
                torch.LongTensor([294]).to(a.device) - a,
                torch.as_tensor([295]).to(a.device) + a,
            )

        self.common(fn, (torch.randint(0, 999, size=[8, 8]),))

    def test_constant_pad_1d(self):
        def fn(a):
            return (
                aten.constant_pad_nd(a, [0, 1], 6.0),
                aten.constant_pad_nd(a, [2, 3], 99.0),
            )

        self.common(fn, (torch.randint(0, 999, size=[2, 16, 31], dtype=torch.float32),))

    def test_constant_pad_fill_dtype(self):
        def fn(a, b):
            return (
                aten.constant_pad_nd(a, (1, 1), 1.0) & b,
                aten.constant_pad_nd(a, (1, 1), 0.0) & b,
            )

        self.common(
            fn,
            (torch.randint(2, (4,), dtype=torch.bool), torch.ones(6, dtype=torch.bool)),
        )

    def test_constant_pad_2d(self):
        def fn(a):
            return (
                aten.constant_pad_nd(a, [1, 1, 1, 1], 6.0),
                aten.constant_pad_nd(a, [1, 2, 3, 4], 99.0),
            )

        self.common(
            fn, (torch.randint(0, 999, size=[1, 1, 8, 8], dtype=torch.float32),)
        )

    def test_constant_pad_3d(self):
        def fn(a):
            return (
                aten.constant_pad_nd(a, [1, 2, 3, 4, 5, 6], 6.0),
                aten.constant_pad_nd(a, [0, 0, 3, 4, 0, 0], 6.0),
            )

        self.common(
            fn, (torch.randint(0, 999, size=[2, 4, 4, 4], dtype=torch.float32),)
        )

    def test_constant_pad_float64(self):
        # Repro for https://github.com/pytorch/pytorch/issues/93351
        def fn(input):
            v1 = torch.nn.functional.pad(input, pad=(1, 0))
            return torch.gt(v1, input)

        x = torch.rand([1, 2, 2, 1], dtype=torch.float64)
        self.common(fn, (x,))

    def test_l1_loss(self):
        def fn(a, b):
            return torch.nn.functional.l1_loss(a, b), torch.nn.functional.mse_loss(a, b)

        self.common(
            fn,
            (
                torch.randn([2, 3, 16, 16]),
                torch.randn([2, 3, 16, 16]),
            ),
            check_lowp=False,
        )

    def test_triu(self):
        def fn(a):
            return aten.triu(a, 1), aten.triu(a, 0), aten.triu(a, 2)

        self.common(fn, (torch.randn([2, 10, 10]),))

    def test_no_op_reduction(self):
        def fn(a):
            return a.sum(-1), torch.amax(a + 1, 1, keepdim=True)

        self.common(fn, (torch.randn([8, 1, 1]),))

    def test_inplace_add(self):
        @torch._dynamo.optimize("inductor")
        def fn(x, y):
            return x.add_(y)

        inputs = (
            rand_strided((4, 4), (4, 1), device=self.device),
            rand_strided((4, 4), (4, 1), device=self.device),
        )
        inp_clone = inputs[0].clone()
        out = fn(*inputs)
        self.assertTrue(same(out, inp_clone + inputs[1]))
        self.assertTrue(out is inputs[0])

    # The following 2 tests are meant to check the logic that drops
    # xmask from triton load/store if xnumel = 1
    @requires_cuda()
    def test_single_elem(self):
        def fn(a):
            b = a + 1
            return (b,)

        self.common(fn, (torch.randn(1),))

    @requires_cuda()
    def test_single_elem_indirect(self):
        def fn(a, b):
            c = a[b] + 1
            return (c,)

        a = torch.randn(1)
        b = (torch.tensor([0], dtype=torch.int64),)

        self.common(fn, (a, b))

    # This test is meant to check for issues from the logic
    # that drops xmask from trito load/store if XBLOCK divides xnumel

    @requires_cuda()
    def test_xblock_divides_xnumel(self):
        def fn(a):
            b = a + 1
            return (b,)

        # assumption is that XBLOCK is always a divisor of 1024
        # so xmask will be dropped iff xnumel is multiple of 1024
        self.common(fn, (torch.randn(1024),))
        self.common(fn, (torch.randn(1025),))

    def test_inplace_mixed_dtype_ops(self):
        @torch._dynamo.optimize("inductor")
        def fn(x, y):
            z = x + y.float()
            w = z.add_(y)
            return w.mul_(y)

        inputs = (
            rand_strided((4, 4), (4, 1), device=self.device, dtype=torch.float),
            rand_strided((4, 4), (4, 1), device=self.device, dtype=torch.double),
        )
        out = fn(*inputs)
        out_eager = (inputs[0] + inputs[1].float()).add_(inputs[1]).mul_(inputs[1])
        self.assertTrue(same(out, out_eager))

    @config.patch(
        {"triton.unique_kernel_names": True, "triton.descriptive_names": False}
    )
    def test_kernel_names(self):
        @torch._dynamo.optimize("inductor")
        def fn(x):
            return 2 * x

        inputs = (rand_strided((8,), (1,), device=self.device),)
        self.assertTrue(same(fn(*inputs), 2 * inputs[0]))

    @config.patch({"triton.cudagraphs": True})
    def test_strided_inputs(self):
        @torch._dynamo.optimize("inductor")
        def fn(x, y):
            return x + y

        inputs = (
            rand_strided((8, 16), (32, 2), device=self.device),
            rand_strided((8, 16), (16, 1), device=self.device),
        )
        self.assertTrue(same(fn(*inputs), inputs[0] + inputs[1]))

    @config.patch({"triton.cudagraphs": True})
    @patch.object(functorch_config, "use_fake_tensor", True)
    def test_input_mutation1(self):
        def fn(a):
            b = a + 1
            a.copy_(b)
            c = a + 2
            return a * b / c

        arg1 = torch.randn(64, device=self.device)
        arg2 = arg1.clone()
        arg3 = torch.randn(64, device=self.device)
        arg4 = arg3.clone()
        correct1 = fn(arg1)
        correct2 = fn(arg3)
        opt_fn = torch._dynamo.optimize_assert(compile_fx)(fn)
        actual1 = opt_fn(arg2)
        actual2 = opt_fn(arg4)

        self.assertTrue(same(actual1, correct1))
        self.assertTrue(same(actual2, correct2))
        self.assertTrue(same(arg1, arg2))
        self.assertTrue(same(arg3, arg4))

    @patch.object(functorch_config, "use_fake_tensor", True)
    def test_input_mutation2(self):
        def fn(a):
            b = a + 1
            a.view(64).copy_(torch.tensor([66.0], device=a.device))
            c = a + 2
            return b, c

        # NOTE: this test fails when none of the inputs require grad.
        # That seems like an inductor bug.
        arg1 = torch.randn([1, 64], device=self.device).requires_grad_(True).add(1)
        arg2 = arg1.clone()
        correct1 = fn(arg1)
        opt_fn = torch._dynamo.optimize_assert(compile_fx)(fn)
        actual1 = opt_fn(arg2)

        self.assertTrue(same(actual1, correct1))
        self.assertTrue(same(arg1, arg2))

    @patch.object(functorch_config, "use_fake_tensor", True)
    def test_input_mutation3(self):
        def fn(a):
            a += 1
            a *= 2
            aten.sigmoid_(a)
            a = a.view(64)
            a += 3
            a *= 4
            aten.relu_(a)
            return a

        arg1 = torch.randn([1, 64], device=self.device)
        arg2 = arg1.clone()
        correct1 = fn(arg1)
        opt_fn = torch._dynamo.optimize_assert(compile_fx)(fn)
        actual1 = opt_fn(arg2)

        self.assertTrue(same(actual1, correct1))
        self.assertTrue(same(arg1, arg2))

    def test_input_mutation4(self):
        def fn(a):
            torch.relu_(a)
            return a

        arg1 = torch.randn([1, 64], device=self.device)
        arg2 = arg1.clone()
        correct1 = fn(arg1)
        opt_fn = torch._dynamo.optimize_assert(compile_fx)(fn)
        actual1 = opt_fn(arg2)

        self.assertTrue(same(actual1, correct1))
        self.assertTrue(same(arg1, arg2))

    @patch.object(functorch_config, "use_fake_tensor", True)
    def test_slice_mutation1(self):
        def fn(a):
            x = torch.zeros_like(a)
            b = x + 1
            x[:, 3] = 3.0
            c = torch.clone(x)
            x[4, :] = 4.0
            d = x + 1
            return x, b, c, d

        self.common(fn, (torch.randn([8, 8]),))

    @patch.object(functorch_config, "use_fake_tensor", True)
    def test_slice_mutation2(self):
        def fn(a):
            a[:, 20:40] = a[:, 20:40] + 1
            a[:, 2:11] = a[:, 1:10] + 2

        arg1 = torch.randn([1, 64], device=self.device)
        arg2 = arg1.clone()
        fn(arg1)
        opt_fn = torch._dynamo.optimize_assert(compile_fx)(fn)
        opt_fn(arg2)

        # TODO, fix: See https://github.com/pytorch/pytorch/issues/94693
        if self.device != "cpu":
            self.assertTrue(same(arg1, arg2))

    def test_indirect_load_broadcast(self):
        def fn(in_ptr0, in_ptr1, in_ptr2):
            return torch.gather(in_ptr1, 0, in_ptr2) + in_ptr0

        arg190 = rand_strided((32, 21), (1, 32), device=self.device, dtype=torch.int64)
        arg190.fill_(0)
        arg111 = rand_strided(
            (9521, 512), (512, 1), device=self.device, dtype=torch.float32
        )
        self.common(
            fn,
            (
                torch.randn(32, 1),
                arg111,
                arg190,
            ),
        )

    @unittest.skipIf(not has_torchvision_roi_align(), "requires torchvision")
    def test_roi_align(self):
        def fn(a, b):
            return torch.ops.torchvision.roi_align(a, b, 0.25, 7, 7, 2, False)

        self.common(fn, (torch.zeros([4, 256, 296, 304]), torch.zeros([2292, 5])))

    def test_nll_loss_forward(self):
        def fn(a, b):
            return aten.nll_loss_forward(a, b, None, 1, -100)

        labels = (
            torch.zeros([5], dtype=torch.int64),
            torch.tensor([-100, -100, 3, -100, -100], dtype=torch.int64),
        )
        inps = (torch.randn(5, 5), torch.randn(5, 5))
        for a, b in zip(inps, labels):
            self.common(
                fn,
                (a, b),
            )

    def test_nll_loss_backward(self):
        def fn(a, b, c):
            return aten.nll_loss_backward(
                a, b, c, None, 1, -100, torch.tensor(1.0, device=self.device)
            )

        labels = (
            torch.zeros([5], dtype=torch.int64),
            torch.tensor([-100, -100, 3, -100, -100], dtype=torch.int64),
        )
        inps = (torch.randn(5, 5), torch.randn(5, 5))
        grad_outs = (torch.randn(()), torch.randn(()))
        for a, b, c in zip(grad_outs, inps, labels):
            self.common(
                fn,
                (a, b, c),
            )

    def test_isinf(self):
        def fn(x):
            return x.isinf(), x.isnan()

        self.common(
            fn, [torch.tensor([1, float("inf"), 2, float("-inf"), float("nan")])]
        )
        self.common(
            fn,
            [
                torch.tensor(
                    [1, float("inf"), 2, float("-inf"), float("nan")],
                    dtype=torch.float64,
                )
            ],
        )

    def test_isinf2(self):
        def fn(x):
            y = torch.tensor(
                [1, float("inf"), 2, float("-inf"), float("nan")], device=self.device
            )
            return x == y

        self.common(
            fn, (torch.tensor([1, float("inf"), 2, float("-inf"), float("nan")]),)
        )

    def test_any(self):
        def fn(x):
            return (
                x.any(-1),
                x.isinf().any(),
                torch.all(x.isinf(), dim=0),
                torch.all(torch.logical_not(x.isinf())),
            )

        self.common(fn, [-torch.rand(64)])
        tmp = torch.randn(16, 8)
        tmp[1, 1] = float("inf")
        self.common(fn, [tmp])

    def test_inplace_activations(self):
        def fn(x):
            a = aten.hardswish_(x + 1)
            b = aten.hardtanh_(x + 1)
            c = aten.leaky_relu_(x + 1)
            d = aten.silu_(x + 1)
            e = aten.log1p(x + 1)
            f = aten.masked_fill_(x + 1, torch.zeros_like(x, dtype=torch.bool), 99.0)
            h = aten.masked_fill_(x + 1, torch.ones_like(x, dtype=torch.bool), 99.0)
            return (a, b, c, d, e, f, h)

        self.common(fn, [torch.randn(64) * 10])

    def test_baddbmm(self):
        def fn(a, b, c, beta):
            return aten.baddbmm(a, b, c, beta=beta)

        b = torch.randn(6, 128, 64)
        c = torch.randn(6, 64, 100)
        options = itertools.product(
            [torch.randn(6, 1, 100), torch.randn(6, 1, 100).fill_(torch.nan)],
            [0.0, 1.0],
        )
        for a, beta in options:
            self.common(
                fn,
                [a, b, c, beta],
                # Mismatched elements: 1212 / 76800 (1.6%)
                # Greatest absolute difference: 0.001953125 at index (0, 0, 93) (up to 1e-05 allowed)
                # Greatest relative difference: 1.0 at index (3, 19, 4) (up to 0.001 allowed)
                atol=0.002,
                rtol=0.001,
            )

    @config.patch({"triton.max_tiles": 2})
    def test_fuse_tiled(self):
        def fn(a, b, c):
            return a + b, c + 1

        self.common(
            fn, [torch.randn(128, 1), torch.randn(1, 128), torch.randn(128, 128)]
        )

    def test_expand_as(self):
        def fn(a, b):
            return aten.expand_as(a, b), aten.expand_as(a + 1, b + 1) + 1

        self.common(
            fn,
            [
                torch.randn(6, 1, 100),
                torch.randn(6, 128, 100),
            ],
        )

    def test_index_put1(self):
        def fn(a, b, c):
            return (
                torch.index_put(a, [b], c),
                torch.index_put_(a + 1, [b + 1], c + 1) + 1,
            )

        self.common(
            fn,
            [
                torch.randn([800, 256, 7, 7]),
                torch.randperm(601),
                torch.randn([601, 256, 7, 7]),
            ],
        )
        self.common(
            fn, [torch.randn(1024, 4, 2), torch.arange(4), torch.randn(4, 1, 1)]
        )

    def test_index_put2(self):
        def fn(a, b, c):
            return torch.index_put(a, [b], c, True)

        self.common(
            fn,
            [
                torch.randn([100, 256, 7, 7]),
                torch.randint(0, 100, size=[600], dtype=torch.int64),
                torch.randn([600, 256, 7, 7]),
            ],
            # workaround for https://github.com/openai/triton/issues/558
            check_lowp=False,
        )

    def test_index_put3(self):
        def fn(a, b, c):
            torch.ops.aten.index_put_(a, (None, b, None), c)
            a1 = a + 1
            torch.ops.aten.index_put_(a1, (None, b + 1, None), c + 1)
            return (a, a1)

        self.common(
            fn,
            [
                torch.randn([1024, 4, 2]),
                torch.arange(3),
                torch.randn([1024, 1, 2]),
            ],
        )

    def test_index_put4(self):
        # a, b[0] are not broadcastable
        # https://github.com/pytorch/pytorch/issues/97104
        def fn(a, b, c):
            return torch.index_put(a, [b], c)

        self.common(
            fn,
            [
                torch.rand([8, 2]),
                torch.rand([8]) > 0.5,
                torch.rand([]),
            ],
        )

    def test_index_put_as_masked_fill(self):
        def fn(a, b, c, d):
            a = a.clone()
            torch.ops.aten.index_put_(a, [b], c, d)
            return a

        self.common(
            fn,
            (
                torch.randn([1024, 4, 2]),
                torch.randn([1024, 4, 2]) > 0,
                torch.randn([]),
                False,
            ),
        )

        self.common(
            fn,
            (
                torch.randn([1024, 4, 2]),
                torch.randn([1024, 4, 2]) > 0,
                torch.randn([]),
                True,
            ),
        )

    def test_index_put_fallback1(self):
        def fn(a, b, c, d):
            a = a.clone()
            torch.ops.aten.index_put_(a, [b], c, d)
            return a

        self.common(
            fn,
            (
                torch.randn([3]),
                torch.as_tensor([True, True, False]),
                torch.randn([2]),
                False,
            ),
        )

        self.common(
            fn,
            (
                torch.randn([3]),
                torch.as_tensor([True, True, False]),
                torch.randn([2]),
                True,
            ),
        )

    def test_index_put_fallback2(self):
        def fn(a, b, c, d, e):
            a = a.clone()
            torch.ops.aten.index_put_(a, [None, b, c], d, e)
            return a

        self.common(
            fn,
            (
                torch.randn([1, 2, 3]),
                torch.as_tensor([0, 1]),
                torch.as_tensor([True, True, False]),
                torch.randn([]),
                False,
            ),
        )
        self.common(
            fn,
            (
                torch.randn([1, 2, 3]),
                torch.as_tensor([0, 1]),
                torch.as_tensor([True, True, False]),
                torch.randn([]),
                True,
            ),
        )

    def test_index_put_deterministic_fallback(self):
        with DeterministicGuard(True):

            def fn(a, b, c):
                return torch.index_put(a, [b], c, True)

            self.common(
                fn,
                [
                    torch.randn([100, 32]),
                    torch.randint(0, 100, size=[600], dtype=torch.int64),
                    torch.randn([600, 32]),
                ],
                check_lowp=False,
            )

    def test_index_put_index(self):
        def fn(ind, x, src):
            y = torch.ops.aten.index_put.default(x, [ind], src)
            return torch.ops.aten.index.Tensor(y, [ind])

        args = [torch.tensor([1], dtype=torch.int64), torch.randn(8, 4), torch.randn(4)]
        self.common(fn, args)

    @config.patch(fallback_random=True)
    def test_bernoulli1(self):
        def fn(a):
            b = torch.empty_like(a)
            return aten.bernoulli_(b), b

        self.common(
            fn,
            [
                torch.randn([100]),
            ],
        )

    def test_bernoulli2(self):
        def fn(a):
            return aten.bernoulli(a)

        self.common(
            fn,
            [torch.tensor([1.0, 1.0, 0.0, 0.0, 1.0, 0.0, 1.0, 1.0])],
        )

    def test_narrow(self):
        def fn(x):
            return (
                aten.narrow(x, 1, 10, 16),
                aten.narrow(x + 2, 0, 10, 16) + 1,
                aten.narrow_copy(x, 1, 10, 16),
            )

        self.common(fn, [torch.randn(64, 64)])

    def test_as_strided(self):
        def fn(x):
            return (
                aten.as_strided(x, (8, 8, 64), (8 * 64, 64, 1), 0),
                aten.as_strided(x + 1, (8, 8, 64), (8 * 64, 64, 1), 0) + 2,
            )

        def fn_channels_last(x):
            return (
                aten.as_strided(
                    x, (8, 384, 2, 20, 12), (153600, 1, 61440, 384, 7680), 0
                ),
                aten.as_strided(
                    x + 1, (8, 384, 2, 20, 12), (153600, 1, 61440, 384, 7680), 0
                )
                + 2,
            )

        self.common(fn, [torch.randn(64, 64)])
        self.common(
            fn_channels_last,
            [torch.randn(8, 384, 20, 20).to(memory_format=torch.channels_last)],
        )

    def test_as_strided_scatter(self):
        def fn(a, b):
            return aten.as_strided_scatter(
                a * 8 + 10,
                b * 2 - 4,
                size=(a.shape[0], a.shape[1] // 2),
                stride=(a.shape[1], 2),
                storage_offset=0,
            )

        self.common(fn, [torch.randn(10, 1024), torch.randn(10, 512)])

    def test_select_scatter(self):
        def fn(x, a, b):
            return (
                aten.select_scatter(x, a, 1, 0),
                aten.select_scatter(x, b, 0, 1),
            )

        self.common(
            fn,
            [
                torch.randn(8, 197, 38),
                torch.randn(8, 38),
                torch.randn(197, 38),
            ],
        )

    def test_slice_scatter(self):
        def fn(x, a):
            return (
                aten.slice_scatter(x, a, 2, 10, -10),
                aten.slice_scatter(x, a[:, :, :40], 2, 10, -10, 2),
            )

        self.common(
            fn,
            [
                torch.randn(4, 8, 100),
                torch.randn(4, 8, 80),
            ],
        )

    def test_slice_scatter2(self):
        def fn(a, b):
            return aten.slice_scatter(a, b, 0, 0, 9223372036854775807)

        self.common(
            fn,
            [
                torch.randn([8, 197, 384]),
                torch.randn([8, 197, 384]),
            ],
        )

    def test_scatter1(self):
        def fn(a, dim, index, b):
            return aten.scatter(a, dim, index, b)

        self.common(
            fn,
            [
                torch.zeros(2, 3),
                -1,
                torch.tensor([[0]]),
                torch.ones(2, 3),
            ],
        )

    def test_scatter2(self):
        if self.device == "cuda":
            raise unittest.SkipTest("unstable on sm86")

        def fn(a, dim, index, b):
            return aten.scatter.reduce(a, dim, index, b, reduce="add")

        self.common(
            fn,
            [
                torch.zeros(64, 512),
                0,
                torch.zeros((64, 512), dtype=torch.int64),
                torch.ones(64, 512),
            ],
        )

    def test_scatter3(self):
        def fn(a, dim, index, b):
            return aten.scatter(a, dim, index, b, reduce="add")

        self.common(
            fn,
            [
                torch.randn(5, 29, 13),
                2,
                torch.tensor([[[3, 5, 7, 9]]]),
                0.8,  # src can be a scalar
            ],
            # Mismatched elements: 1 / 1885 (0.1%)
            # Greatest absolute difference: 0.00018310546875 at index (0, 0, 3) (up to 1e-05 allowed)
            # Greatest relative difference: 0.0022371364653243847 at index (0, 0, 3) (up to 0.001 allowed)
            atol=2e-4,
            rtol=1e-3,
        )

    def test_scatter4(self):
        def fn(x, ind, src):
            return torch.scatter(x, 0, ind, src)

        self.common(
            fn,
            (torch.randn(196, 992), torch.randint(196, (1, 992)), torch.randn(1, 992)),
        )

    @unittest.skip("Flaky test, needs debugging")
    def test_scatter_add1(self):
        def fn(a, dim, index, b):
            return aten.scatter_add(a, dim, index, b)

        self.common(
            fn,
            [
                torch.randn(2, 3),
                0,
                torch.tensor([[0]]),
                torch.randn(2, 3),
            ],
        )

    def test_scatter_add2(self):
        def fn(a, dim, index, b):
            return aten.scatter_add(a, dim, index, b)

        self.common(
            fn,
            [
                torch.randn(2, 3),
                0,
                torch.tensor([[0, 0, 0], [1, 1, 1]]),
                torch.randn(2, 3),
            ],
        )

    def test_scatter_add3(self):
        def fn(a, dim, index, b):
            return aten.scatter_add(a, dim, index, b)

        self.common(
            fn,
            [
                torch.randn(5, 29, 13),
                2,
                torch.tensor([[[3, 5, 7, 9]]]),
                torch.randn(1, 1, 10),
            ],
        )

    def test_scatter_reduce1(self):
        def fn(a, dim, index, b):
            return aten.scatter_reduce(a, dim, index, b, "sum")

        self.common(
            fn,
            [
                torch.randn(5, 29, 13),
                2,
                torch.tensor([[[3, 5, 7, 9]]]),
                torch.randn(1, 1, 10),
            ],
        )

    def test_scatter_reduce2(self):
        def fn(a, dim, index, b):
            return aten.scatter_reduce(a, dim, index, b, "sum", include_self=False)

        self.common(
            fn,
            [
                torch.randn(2, 3),
                0,
                torch.zeros((2, 3), dtype=torch.int64),
                torch.randn(2, 3),
            ],
        )

    # issue #1150
    def test_dense_mask_index(self):
        if self.device == "cpu":
            raise unittest.SkipTest(
                "https://github.com/pytorch/torchdynamo/issues/1697"
            )

        def fn(x, y):
            y = torch.ops.aten.select.int(y, 0, 2)
            z = x * y
            return z.sum()

        self.common(fn, [torch.randn(102400), torch.randn(3)])

    def test_empty1(self):
        def fn():
            return torch.empty((1, 128, 128))

        self.common(fn, [], assert_equal=False)

    def test_empty2(self):
        def fn():
            return aten.empty((1, 128, 128))

        self.common(fn, [], assert_equal=False)

    def test_new_empty(self):
        def fn(a):
            return aten.new_empty(a, [1, 128, 128])

        self.common(fn, [torch.randn(55)], assert_equal=False)

    def test_empty_strided(self):
        def fn():
            return aten.empty_strided([1, 128, 128], [16384, 128, 1])

        self.common(fn, [], assert_equal=False)

    def test_new_empty_strided(self):
        def fn(a):
            return aten.new_empty_strided(a, [1, 128, 128], [16384, 128, 1])

        self.common(fn, [torch.randn(55)], assert_equal=False)

    @config.patch({"triton.cudagraphs": True})
    def test_dropout(self):
        random.seed(1234)
        torch.manual_seed(1234)

        @torch._dynamo.optimize("inductor")
        def fn1(a):
            return torch.nn.functional.dropout(a)

        x = torch.ones(1000, device=self.device, dtype=torch.float32)
        result1 = fn1(x)
        self.assertTrue(400 < result1.nonzero().shape[0] < 600)
        self.assertTrue(0.9 < result1.mean().item() < 1.1)

        random.seed(1234)
        torch.manual_seed(1234)

        @torch._dynamo.optimize("inductor")
        def fn2(a):
            return torch.nn.functional.dropout(a, 0.5, True)

        result2 = fn2(x)
        self.assertTrue(400 < result2.nonzero().shape[0] < 600)
        self.assertTrue(0.9 < result2.mean().item() < 1.1)

    def test_dropout_deterministic(self):
        @torch._dynamo.optimize("inductor")
        def fn(a):
            return torch.nn.functional.dropout(a, 0.55, True)

        for cg in (False, True):
            with patch.object(config.triton, "cudagraphs", cg):
                torch._dynamo.reset()

                x = torch.ones(1024, device=self.device, dtype=torch.float32)

                torch.manual_seed(1234)
                a0 = fn(x).clone()
                a1 = fn(x).clone()
                a2 = fn(x).clone()

                torch.manual_seed(1234)
                b0 = fn(x).clone()
                b1 = fn(x).clone()
                b2 = fn(x).clone()

                # same seed, same values
                self.assertTrue(torch.allclose(a0, b0))
                self.assertTrue(torch.allclose(a1, b1))
                self.assertTrue(torch.allclose(a2, b2))

                # different calls, different values
                self.assertFalse(torch.allclose(a0, a1))
                self.assertFalse(torch.allclose(a1, a2))

    def test_rand_like_deterministic(self):
        @torch._dynamo.optimize("inductor")
        def fn(a):
            return torch.rand_like(a), torch.rand_like(a)

        x = torch.ones(1024, device=self.device, dtype=torch.float32)

        torch.manual_seed(1234)
        a0 = fn(x)[0].clone()
        a1 = fn(x)[0].clone()
        a2 = fn(x)[0].clone()

        torch.manual_seed(1234)
        b0 = fn(x)[0].clone()
        b1 = fn(x)[0].clone()
        b2 = fn(x)[0].clone()

        # same seed, same values
        self.assertTrue(torch.allclose(a0, b0))
        self.assertTrue(torch.allclose(a1, b1))
        self.assertTrue(torch.allclose(a2, b2))

        # different calls, different values
        self.assertFalse(torch.allclose(a0, a1))
        self.assertFalse(torch.allclose(a1, a2))

        c, d = fn(x)
        self.assertFalse(torch.allclose(c, d))
        self.assertTrue((c >= 0).all())
        self.assertTrue((c < 1).all())
        self.assertTrue((d >= 0).all())
        self.assertTrue((d < 1).all())

    def test_randn_like_empty(self):
        class Model(torch.nn.Module):
            def __init__(
                self,
            ):
                super().__init__()

            def forward(self, v1: torch.Tensor):
                vx = v1.min(dim=1).values
                v2 = torch.randn_like(vx)
                return v2

        model = Model()
        x = torch.rand(10, 3, 0)

        self.common(model, (x,))

    @config.patch(fallback_random=True)
    def test_like_rands(self):
        def fn(x):
            return torch.rand_like(x), torch.randn_like(x)

        self.common(fn, [torch.zeros([20, 20])])

    def test_max_pool2d_with_indices_backward(self):
        def fn(a, b, c):
            return aten.max_pool2d_with_indices_backward(
                a, b, [2, 2], [2, 2], [0, 0], [1, 1], False, c
            )

        x = torch.randn([2, 4, 18, 14])
        result, indices = aten.max_pool2d_with_indices(
            x,
            [2, 2],
            [2, 2],
            [0, 0],
            [1, 1],
            False,
        )

        self.common(
            fn,
            [
                torch.randn_like(result),
                x,
                indices,
            ],
        )

    def test_max_pool2d_with_indices_backward2(self):
        def fn(a, b, c):
            return aten.max_pool2d_with_indices_backward(
                a, b, [3, 3], [2, 2], [1, 1], [1, 1], True, c
            )

        x = torch.randn([2, 4, 40, 56])
        result, indices = aten.max_pool2d_with_indices(
            x,
            [3, 3],
            [2, 2],
            [1, 1],
            [1, 1],
            True,
        )

        self.common(
            fn,
            [
                torch.randn_like(result),
                x,
                indices,
            ],
        )

    # From https://github.com/pytorch/torchdynamo/issues/1200
    def test_max_pool2d_with_indices_backward3(self):
        def fn(a, b, c):
            return aten.max_pool2d_with_indices_backward(
                a, b, [1, 1], [2, 2], [0, 0], [1, 1], False, c
            )

        x = torch.randn([32, 256, 37, 38])
        result, indices = aten.max_pool2d_with_indices(
            x,
            [1, 1],
            [2, 2],
            0,
            1,
            False,
        )
        self.common(
            fn,
            [
                torch.randn_like(result),
                x,
                indices,
            ],
        )

    # From https://github.com/pytorch/torchdynamo/issues/1352
    def test_max_pool2d_with_indices_backward4(self):
        def fn(a, b, c):
            return aten.max_pool2d_with_indices_backward(
                a, b, [5, 5], [1, 1], [2, 2], [1, 1], False, c
            )

        torch._inductor.metrics.generated_kernel_count = 0
        x = torch.randn([2, 64, 3, 4])
        result, indices = aten.max_pool2d_with_indices(
            x,
            [5, 5],
            [1, 1],
            2,
            1,
            False,
        )
        self.common(
            fn,
            [
                torch.randn_like(result),
                x,
                indices,
            ],
        )
        self.assertEqual(torch._inductor.metrics.generated_kernel_count, 1)

    def test_max_pool2d_with_indices_backward5(self):
        # Window size is too big. Should fallback
        def fn(a, b, c):
            return aten.max_pool2d_with_indices_backward(
                a, b, [13, 13], [1, 1], [2, 2], [1, 1], False, c
            )

        torch._inductor.metrics.generated_kernel_count = 0
        x = torch.randn([2, 64, 20, 20])
        result, indices = aten.max_pool2d_with_indices(
            x,
            [13, 13],
            [1, 1],
            2,
            1,
            False,
        )
        self.common(
            fn,
            [
                torch.randn_like(result),
                x,
                indices,
            ],
        )
        self.assertEqual(torch._inductor.metrics.generated_kernel_count, 0)

    def test_avg_pool2d_backward(self):
        def fn(a, b):
            return aten.avg_pool2d_backward(
                a,
                b,
                [2, 2],
                [2, 2],
                [0, 0],
                True,
                False,
                None,
            )

        self.common(
            fn,
            [
                torch.randn([2, 4, 7, 7]),
                torch.randn([2, 4, 14, 14]),
            ],
        )

    def test_avg_pool2d_backward2(self):
        def fn(a, b):
            return aten.avg_pool2d_backward(
                a,
                b,
                [3, 3],
                [1, 1],
                [1, 1],
                True,
                False,
                None,
            )

        self.common(
            fn,
            [
                torch.randn([1, 1, 20, 15]),
                torch.randn([1, 1, 20, 15]),
            ],
        )

    def test_avg_pool2d_backward3(self):
        def fn(a, b):
            return aten.avg_pool2d_backward(
                a,
                b,
                [1, 1],
                [2, 2],
                [0, 0],
                False,
                False,
                None,
            )

        torch._inductor.metrics.generated_kernel_count = 0
        self.common(
            fn,
            [
                torch.randn([1, 2016, 11, 11]),
                torch.randn([1, 2016, 21, 21]),
            ],
        )
        self.assertEqual(torch._inductor.metrics.generated_kernel_count, 1)

    def test_avg_pool2d_backward4(self):
        def fn(a, b):
            return aten.avg_pool2d_backward(
                a,
                b,
                [13, 13],
                [1, 1],
                [0, 0],
                True,
                False,
                None,
            )

        torch._inductor.metrics.generated_kernel_count = 0
        self.common(
            fn,
            [
                torch.randn([1, 16, 12, 12]),
                torch.randn([1, 16, 24, 24]),
            ],
            check_lowp=False,
        )
        self.assertEqual(torch._inductor.metrics.generated_kernel_count, 0)

    @config.patch(search_autotune_cache=False)
    def test_mm_views(self):
        def fn(a, b):
            return torch.mm(a.view(32, 32), b.view(32, 32))

        self.common(
            fn,
            (
                torch.randn([32, 32]).transpose(0, 1),
                torch.randn([1, 32, 32]).transpose(0, 1),
            ),
            check_lowp=False,
        )
        expected_kernel = 0
        # codegen mm kernel from template
        self.assertEqual(
            torch._inductor.metrics.generated_kernel_count, expected_kernel
        )

    @config.patch({"triton.cudagraphs": False})
    def test_lowmem_dropout1(self):
        n = 100000
        weight = torch.ones(
            n, device=self.device, dtype=torch.float32, requires_grad=True
        )
        ones = torch.ones(n, device=self.device, dtype=torch.float32)

        @torch._dynamo.optimize_assert("inductor")
        def run(x, train=True):
            return F.dropout(x * weight, 0.33, train)

        def check(r, g):
            rmean = r.mean().item()
            gmean = g.mean().item()
            rcount = len(r.nonzero())
            gcount = len(g.nonzero())

            # dropped elements should match
            self.assertTrue(same(r.nonzero(), g.nonzero()))
            self.assertEqual(rcount, gcount)

            # dropped should be close to 0.33
            self.assertGreater(rcount, 0.64 * n)
            self.assertGreater(0.68 * n, rcount)

            self.assertAlmostEqual(rmean, gmean)
            self.assertAlmostEqual(rmean, 1.0, places=2)

        r1 = run(ones, train=False)
        r1.sum().backward()
        g1 = weight.grad.clone()
        # eval mode should be all ones
        self.assertTrue(same(r1, torch.ones_like(r1)))
        self.assertTrue(same(g1, torch.ones_like(g1)))

        torch.manual_seed(1234)
        weight.grad.zero_()
        r2 = run(ones)
        r2.sum().backward()
        g2 = weight.grad.clone()
        check(r2, g2)

        torch.manual_seed(1234)
        weight.grad.zero_()
        r3 = run(ones)
        r3.sum().backward()
        g3 = weight.grad.clone()
        check(r3, g3)

        # second run is same result as first
        self.assertTrue(same(r2, r3))
        self.assertTrue(same(g2, g3))

    @config.patch(search_autotune_cache=False)
    def test_lowmem_dropout2(self):
        m = torch.nn.Sequential(
            torch.nn.Linear(32, 32, bias=False),
            torch.nn.Dropout(),
            torch.nn.Linear(32, 32, bias=False),
            torch.nn.Dropout(),
        ).to(self.device)

        @torch._dynamo.optimize_assert("inductor")
        def run(x):
            return m(x)

        torch._inductor.metrics.generated_kernel_count = 0
        result = run(torch.randn([8, 32], device=self.device))
        result.sum().backward()

        expected_kernel = 4
        self.assertEqual(
            torch._inductor.metrics.generated_kernel_count, expected_kernel
        )

    def test_roll(self):
        def fn(a):
            return (
                aten.roll(a, [-3, 10], [1, 2]),
                aten.roll(a, [5]),
            )

        self.common(
            fn,
            [
                torch.randn([2, 56, 56, 16]),
            ],
        )

    def test_argmax_min_int32(self):
        # https://github.com/pytorch/pytorch/issues/94055
        def fn(a, b):
            c = a.argmax(3)
            return torch.min(b, c)

        a = torch.rand(3, 4, 2, 1).int()
        b = torch.rand(2, 2, 1, 4, 1).int()
        self.common(fn, (a, b))

    def test_argmax_argmin1(self):
        def fn(x):
            return (aten.argmax(x), aten.argmin(x))

        self.common(
            fn,
            [
                torch.randn([8, 256, 256]),
            ],
        )

    def test_argmax_argmin2(self):
        def fn(x):
            return (
                aten.argmax(x, 0),
                aten.argmin(x, 0),
                aten.argmax(x, 1),
                aten.argmin(x, 1),
            )

        self.common(
            fn,
            [
                torch.randn([144, 144]),
            ],
            # Mismatched elements: 1 / 144 (0.7%)
            # Greatest absolute difference: 26 at index (71,)
            # Greatest relative difference: 0.4126984179019928 at index (71,)
            atol=1e-5,
            rtol=0.5,
        )

    def test_conv_backward(self):
        def fn(rank4_inps, rank3_inps, rank5_inps):
            out1 = aten.convolution_backward(
                *rank4_inps,
                [C],
                [1, 1],
                [0, 0],
                [1, 1],
                False,
                [0, 0],
                1,
                [True, True, True],
            )
            out2 = aten.convolution_backward(
                *rank4_inps,
                [C],
                [1, 1],
                [0, 0],
                [1, 1],
                False,
                [0, 0],
                1,
                [True, False, False],
            )
            out3 = aten.convolution_backward(
                *rank3_inps,
                [C],
                [1],
                [0],
                [1],
                False,
                [0],
                1,
                [True, True, True],
            )
            out4 = aten.convolution_backward(
                *rank5_inps,
                [C],
                [1, 1, 1],
                [0, 0, 0],
                [1, 1, 1],
                False,
                [0, 0, 0],
                1,
                [True, True, True],
            )
            return (out1, out2, out3, out4)

        B = 3
        C = 4
        H = 5
        grad_out = torch.randn(B, C, H - 2, H - 2, H - 2)
        inp = torch.randn(B, C, H, H, H)
        weight = torch.randn(C, C, 3, 3, 3)

        def shrink_rank(x, rank):
            res = x
            while res.dim() > rank:
                res = torch.select(res, -1, 0)
            return res.contiguous()

        rank4_inps = [shrink_rank(x, 4) for x in [grad_out, inp, weight]]
        rank3_inps = [shrink_rank(x, 4) for x in [grad_out, inp, weight]]
        rank5_inps = [shrink_rank(x, 5) for x in [grad_out, inp, weight]]

        with torch.backends.cudnn.flags(enabled=True, allow_tf32=False):
            self.common(
                fn,
                [rank4_inps, rank3_inps, rank5_inps],
            )

    @unittest.skip(
        """
        FIXME: In the case of having equally max/min elements, our implementation returns
        the last index instead of the first one
        """
    )
    def test_argmax_argmin3(self):
        def fn(x):
            return (
                aten.argmax(x, 0),
                aten.argmin(x, 0),
                aten.argmax(x, -1),
                aten.argmin(x, -1),
            )

        self.common(
            fn,
            [torch.randint(0, 5, [10, 10])],
        )

    def test_vdd_clamp(self):
        def fn(x):
            return torch.clamp_min(x, 3)

        self.common(
            fn,
            [
                torch.randn([16], requires_grad=True) * 10,
            ],
        )

    def test_tmp_not_defined_issue1(self):
        def forward(
            primals_3,
            primals_4,
            add_tensor,
            convert_element_type_default,
            div_default,
            reciprocal_default,
        ):
            var_default = torch.ops.aten.var(
                convert_element_type_default, [2], correction=0
            )
            sub_tensor = torch.ops.aten.sub.Tensor(add_tensor, div_default)
            mul_tensor_1 = torch.ops.aten.mul.Tensor(sub_tensor, reciprocal_default)
            mul_tensor_2 = torch.ops.aten.mul.Tensor(mul_tensor_1, primals_3)
            add_tensor_2 = torch.ops.aten.add.Tensor(mul_tensor_2, primals_4)
            convert_element_type_default_1 = add_tensor_2.to(dtype=torch.float32)
            convert_element_type_default_2 = convert_element_type_default_1.to(
                dtype=torch.float32
            )
            var_default_1 = torch.ops.aten.var(
                convert_element_type_default_2, [2], correction=0
            )
            broadcast_in_dim_default_2 = var_default_1.reshape(1, 512, 1)
            sum_default_1 = convert_element_type_default_2.sum(2)
            add_tensor_3 = torch.ops.aten.add.Tensor(broadcast_in_dim_default_2, 1e-05)
            return (var_default, sum_default_1, add_tensor_3)

        inps = [
            (torch.Size([1024]), torch.float32),
            (torch.Size([1024]), torch.float32),
            (torch.Size([1, 512, 1024]), torch.float32),
            (torch.Size([1, 512, 1024]), torch.float32),
            (torch.Size([1, 512, 1]), torch.float32),
            (torch.Size([1, 512, 1]), torch.float32),
        ]
        inps = [torch.randn(shape, dtype=dtype) for (shape, dtype) in inps]
        self.common(forward, inps, atol=1e-05, rtol=2e-05)

    @unittest.skipIf(
        TEST_WITH_ASAN
        or os.environ.get("BUILD_ENVIRONMENT", "").startswith("parallelnative"),
        "TODO: debug this with asan",
    )
    def test_tmp_not_defined_issue2(self):
        def forward(arg38_1, arg81_1, getitem_17, new_zeros_default_4):
            div_tensor_7 = torch.ops.aten.div.Tensor(getitem_17, arg81_1)
            mul_tensor_24 = torch.ops.aten.mul.Tensor(div_tensor_7, arg38_1)
            sum_default_7 = torch.ops.aten.sum.default(mul_tensor_24)
            return (new_zeros_default_4, sum_default_7)

        # TODO: Remove once https://github.com/pytorch/pytorch/issues/94017 is resolved
        dtype = torch.float64 if self.device == "cpu" else torch.float32
        args = [
            ((1, 88, 40, 40), (140800, 1600, 40, 1), dtype),
            ((), (), dtype),
            ((1, 88, 40, 40), (140800, 1600, 40, 1), dtype),
            ((3,), (1,), dtype),
        ]
        args = [
            rand_strided(shape, stride, dtype).requires_grad_(True).add(1)
            for shape, stride, dtype in args
        ]
        self.common(forward, args)

    def test_misaligned_address_issue1(self):
        def forward(sub_tensor_1, unsqueeze_default):
            gather_default = torch.ops.aten.gather.default(
                sub_tensor_1, 1, unsqueeze_default
            )
            return gather_default

        args = [
            ((1, 1000), (1000, 1), torch.float32),
            ((1, 1), (1, 1), torch.int64),
        ]
        args = [rand_strided(shape, stride, dtype) for shape, stride, dtype in args]
        self.common(forward, args)

    def test_invalid_operand_issue1(self):
        def forward(arg0_1, arg1_1, arg3_1, squeeze, view_1, slice_1):
            slice_scatter = torch.ops.aten.slice_scatter.default(
                slice_1, arg3_1, 1, 1, 9223372036854775807
            )
            slice_scatter_1 = torch.ops.aten.slice_scatter.default(
                arg1_1, slice_scatter, 0, 0, 9223372036854775807
            )
            slice_2 = torch.ops.aten.slice.Tensor(
                slice_scatter_1, 0, 0, 9223372036854775807
            )
            select_scatter = torch.ops.aten.select_scatter.default(
                slice_2, squeeze, 1, 0
            )
            slice_scatter_2 = torch.ops.aten.slice_scatter.default(
                slice_scatter_1, select_scatter, 0, 0, 9223372036854775807
            )
            view = torch.ops.aten.view.default(slice_scatter_2, [-1, 128])
            embedding = torch.ops.aten.embedding.default(arg0_1, view, 1)
            return [embedding, view_1]

        args = [
            ((50005, 768), (768, 1), torch.float32),
            ((8, 128), (128, 1), torch.int64),
            ((8, 127), (127, 1), torch.int64),
            ((8,), (1,), torch.int64),
            ((1024,), (1,), torch.int64),
            ((8, 128), (128, 1), torch.int64),
        ]
        args = [rand_strided(shape, stride, dtype) for shape, stride, dtype in args]
        self.common(forward, args)

    def test_sizehint_issue1(self):
        def forward(x):
            return torch.nn.functional.unfold(
                x, kernel_size=[4, 4], dilation=1, padding=0, stride=[4, 4]
            )

        args = [((2, 24, 56, 56), (75264, 3136, 56, 1), torch.float32, False)]
        args = [
            rand_strided(sh, st, dt).requires_grad_(rg) for (sh, st, dt, rg) in args
        ]
        self.common(forward, args)

    def test_zero_dim_reductions(self):
        for kd in [True, False]:
            inps0 = (torch.zeros(2, 0, device=self.device, dtype=torch.float16), 1, kd)
            failed_ops = [aten.argmin, aten.argmax, aten.max, aten.min]
            for fo in failed_ops:
                with self.assertRaisesRegex(
                    IndexError, "Expected reduction dim 1 to have non-zero size"
                ):
                    mod = make_fx(fo)(*inps0)
                    _ = compile_fx_inner(mod, inps0)

            pass_ops = [
                lambda *x: fn(*x) for fn in [aten.sum, aten.prod, aten.any, aten.all]
            ]
            for po in pass_ops:
                compiled = torch._dynamo.optimize("inductor")(po)
                expected = po(*inps0)
                actual = compiled(*inps0)

            self.assertTrue(torch.allclose(actual, expected, atol=1e-3, rtol=1e-3))

    def test_lerp(self):
        # non-contiguous inputs for lerp
        def fn0(i0, i1):
            x1 = i0.transpose(-2, -3)
            return torch.lerp(i1, x1, 70000)

        # contiguous inputs for lerp
        def fn1(i0, i1):
            return torch.lerp(i1, i0, 70000)

        def compare(fn, inputs):
            compiled = torch._dynamo.optimize("inductor")(fn)
            expected = fn(*inputs)
            actual = compiled(*inputs)
            self.assertEqual(expected, actual)
            self.assertEqual(expected.stride(), actual.stride())

        compare(fn0, [torch.rand(10, 3, 10), torch.rand(3, 10, 10)])
        compare(fn1, [torch.rand(3, 10, 10), torch.rand(3, 10, 10)])

    def test_unspec_inputs(self):
        if self.device == "cpu":
            raise unittest.SkipTest("segfault with CPU backend")

        def fn(x, y):
            return x + y, x * y, x / y

        opt = torch._dynamo.optimize("inductor")(fn)
        dtypes = [
            torch.float16,
            torch.bfloat16,
            torch.float32,
            torch.float64,
            torch.int32,
            torch.int64,
        ]

        for d in dtypes:
            inputs = (
                rand_strided((2, 3), (3, 1), dtype=torch.float32, device="cuda"),
                rand_strided((), (), dtype=d, device="cpu"),
            )
            self.assertTrue(same(opt(*inputs), fn(*inputs)))
            inputs = (inputs[1], inputs[0])
            self.assertTrue(same(opt(*inputs), fn(*inputs)))

    def test_list_clearing(self):
        if self.device == "cpu":
            contexts = [contextlib.nullcontext]
        else:
            contexts = [
                contextlib.nullcontext,
                lambda: config.patch({"triton.cudagraphs": True}),
            ]

        for context in contexts:
            with context():
                inps = [
                    torch.rand([5, 5]).to(self.device),
                    torch.rand([5, 5]).to(self.device),
                ]
                inp_refs = [weakref.ref(inp) for inp in inps]

                def fn(x, y):
                    a = x + y
                    return (a @ a,)

                fn_fx = make_fx(fn)(inps[0], inps[1])
                fn_compiled = compile_fx_inner(fn_fx, inps)

                test_self = self
                matmul_seen = False

                class TestRefMode(TorchDispatchMode):
                    def __torch_dispatch__(self, func, types, args=(), kwargs=None):
                        kwargs = kwargs if kwargs else {}

                        nonlocal inps
                        nonlocal inp_refs
                        nonlocal test_self
                        nonlocal matmul_seen

                        # by matmul, inputs should be deallocated
                        if func is aten.mm.out:
                            matmul_seen = True
                            test_self.assertEqual(len(inps), 0)
                            test_self.assertIsNone(inp_refs[0]())
                            test_self.assertIsNone(inp_refs[1]())

                        return func(*args, **kwargs)

                with TestRefMode():
                    fn_compiled(inps)

                # for some reason, TorchDispatch doesnt capture the
                # cuda mm call (even without cudagraphs)
                if self.device == "cpu":
                    self.assertTrue(matmul_seen)
                else:
                    self.assertEqual(len(inps), 0)

    def test_dtype_mismatch_issue(self):
        def fn(x):
            attn = torch.nn.functional.pad(x, [0, 1])
            return attn.softmax(dim=-1)

        x = torch.rand(128, 32, 63)
        res_ref = fn(x)
        res = torch._dynamo.optimize("inductor")(fn)(x)
        self.assertEqual(res, res_ref)

    def test_kwargs(self):
        if self.device == "cuda":
            raise unittest.SkipTest("histogramdd only supports cpu")

        def fn(x, y):
            return torch.histogramdd(
                x,
                bins=[3, 3],
                weight=y,
            )

        self.common(
            fn,
            [torch.randn((4, 2)), torch.randn((4))],
        )

    @torch._dynamo.config.patch(dynamic_shapes=True)
    def test_int_input_dynamic_shapes(self):
        @torch.compile(dynamic=True)
        def fn(x, i):
            y = x * i
            return y

        # Constant must not get matched as constant
        self.common(fn, [torch.randn(3, 1, 1, 1, 1), 9132])

    @torch._dynamo.config.patch(dynamic_shapes=True)
    def test_index_dynamic_shapes(self):
        if self.device == "cuda":
            raise unittest.SkipTest("index dynamic shapes only supports cpu")

        # Repro from vision_maskrcnn
        def fn(arg0_1):
            unsqueeze = arg0_1.unsqueeze(0)
            sym_size = arg0_1.size(1)
            ceil = math.ceil(sym_size * 1.8735363483428955)
            iota = torch.ops.prims.iota.default(
                ceil,
                start=0,
                step=1,
                dtype=torch.int64,
                device="cpu",
                requires_grad=False,
            )
            convert_element_type_1 = iota.to(torch.float32)
            sym_size_1 = arg0_1.size(2)
            floor_1 = math.floor(sym_size_1 * 1.8735363483428955)
            ceil_1 = math.ceil(floor_1)
            iota_1 = torch.ops.prims.iota.default(
                ceil_1,
                start=0,
                step=1,
                dtype=torch.int64,
                device="cpu",
                requires_grad=False,
            )
            convert_element_type_3 = iota_1.to(torch.float32)
            sub_2 = (convert_element_type_1 + 0.5) * (sym_size / ceil) - 0.5
            clamp_min = sub_2.clamp_min(0.0)
            sub_3 = (convert_element_type_3 + 0.5) * (sym_size_1 / floor_1) - 0.5
            clamp_min_1 = sub_3.clamp_min(0.0)
            convert_element_type_4 = clamp_min.to(torch.int64)
            sub_4 = sym_size - 1
            clamp_max = clamp_min.ceil().clamp_max(sub_4)
            convert_element_type_5 = clamp_max.to(torch.int64)
            convert_element_type_6 = clamp_min_1.to(torch.int64)
            unsqueeze_2 = convert_element_type_4.unsqueeze(1)
            index = torch.ops.aten.index.Tensor(
                unsqueeze, [None, None, unsqueeze_2, convert_element_type_6]
            )
            index_1 = torch.ops.aten.index.Tensor(
                unsqueeze,
                [
                    None,
                    None,
                    convert_element_type_5.unsqueeze(1),
                    convert_element_type_6,
                ],
            )
            sub_6 = clamp_min.unsqueeze(1) - unsqueeze_2
            mul_10 = (index * (1.0 - sub_6) + index_1 * (sub_6)) * (
                1.0 - (clamp_min_1 - convert_element_type_6)
            )
            select = torch.ops.aten.select.int(mul_10, 0, 0)
            return (select,)

        x = torch.randn(15, 20, 3)
        self.common(
            fn,
            [x],
        )

    @unittest.skipIf(HAS_CUDA, "test in_out_ptr for CppKernel")
    def test_in_out_buffer(self):
        def fn(x, y):
            z = torch.matmul(x, y.transpose(-1, -2)) / 8.0
            return z

        inps = [torch.randn(1, 2, 8, 4), torch.randn(1, 2, 8, 4)]
        fn_opt = torch._dynamo.optimize("inductor")(fn)
        code = run_and_get_cpp_code(fn_opt, *inps)
        self.assertTrue("in_out_ptr" in code)
        self.assertEqual(fn_opt(*inps), fn(*inps))

    @config.patch(profiler_mark_wrapper_call=True)
    def test_profiler_mark_wrapper_call(self):
        from torch.profiler import profile

        @torch._dynamo.optimize("inductor", nopython=True)
        def fn(a, b):
            return a + b

        a = torch.rand((100,))
        b = torch.rand((100,))
        with profile() as prof:
            fn(a, b)
        assert "inductor_wrapper_call" in (
            e.name for e in prof.profiler.function_events
        )

    @unittest.skipIf(IS_X86 and not HAS_AVX2, "Requires AVX2")
    def test_pixel_shuffle_channels_last(self):
        def fn(x):
            x = torch.nn.functional.pixel_shuffle(x, 2)
            x = torch.nn.functional.relu(x)
            return x

        self.common(
            fn,
            (torch.randn(1, 16, 64, 72).to(memory_format=torch.channels_last),),
        )

    def test_where_broadcast(self):
        # https://github.com/pytorch/pytorch/issues/93374
        def fn(x, p1, p0):
            o = torch.where(x, p1, p0)
            return o

        # https://github.com/pytorch/pytorch/issues/94725
        class Repro(torch.nn.Module):
            def __init__(self):
                super().__init__()
                self.register_buffer(
                    "_tensor_constant0", torch.randn([], dtype=torch.float32)
                )

            def forward(self, arg0_1, arg1_1):
                convert_element_type = torch.ops.prims.convert_element_type.default(
                    arg1_1, torch.bool
                )
                bitwise_not = torch.ops.aten.bitwise_not.default(convert_element_type)
                _tensor_constant0 = self._tensor_constant0
                lift_fresh_copy = torch.ops.aten.lift_fresh_copy.default(
                    _tensor_constant0
                )
                where = torch.ops.aten.where.self(bitwise_not, lift_fresh_copy, arg0_1)
                return (where, bitwise_not)

        self.common(
            fn,
            (torch.tensor([[True]]), torch.rand(13, 7, 3), torch.rand(1, 1)),
        )

        if not torch._dynamo.config.dynamic_shapes:
            args = [
                torch.randn(1, 4, 64, 64),
                torch.zeros(1, 1, 64, 64, dtype=torch.uint8),
            ]
            args[1][:, :, :32, :32] = 1
            eager_args = [x.clone() for x in args]
            eager_mod = Repro()
            mod = make_fx(eager_mod, tracing_mode="real")(*args)
            compiled = compile_fx_inner(mod, args)
            inductor_out = compiled(args)
            eager_out = eager_mod(*eager_args)
            self.assertEqual(inductor_out, eager_out)

    def test_where_with_logical_op(self):
        def fn_and(x, y):
            return torch.where(torch.logical_and(x, y), 1.0, 0.0)

        def fn_or(x, y):
            return torch.where(torch.logical_or(x, y), 1.0, 0.0)

        self.common(
            fn_and,
            (torch.randn(32), torch.randn(32)),
        )
        self.common(
            fn_or,
            (torch.randn(32), torch.randn(32)),
        )

    def test_inplace_where_pointwise(self):
        # https://github.com/pytorch/pytorch/issues/96446
        def fn(a, b):
            a[0] = 2
            return a * b

        self.common(fn, (torch.rand(1), torch.rand(2)))

    def test_view_on_aliased(self):
        # https://github.com/pytorch/pytorch/issues/96728
        def fn1(a, b):
            a = a.max(0).values
            c = torch.cat((a, b))
            c = c.round()
            b >= a[0]  # noqa: B015
            return c

        some_const = torch.tensor(6324)

        def fn2():
            a = torch.tensor([[0.6324]])
            ret = torch.cat((a, a), dim=0)
            some_const >= a[0]  # noqa: B015
            return ret

        self.common(fn1, (torch.tensor([[4.0]]), torch.tensor([5.0])))
        self.common(fn2, ())

    def test_argmax_to_float(self):
        # https://github.com/pytorch/pytorch/issues/97127
        def fn():
            a = torch.zeros([2, 2])
            b = a.argmax(0)
            return b.float().mean()

        self.common(fn, ())

    def test_const_int32_to_float(self):
        # https://github.com/pytorch/pytorch/issues/97124
        def fn():
            a = torch.zeros([1, 2], dtype=torch.int32)
            a = a + a
            b = a.to(dtype=torch.float32)
            return b * 0.8

        self.common(fn, ())


def copy_tests(my_cls, other_cls, suffix, test_skips=None):  # noqa: B902
    for name, value in my_cls.__dict__.items():
        if name.startswith("test_"):
            # You cannot copy functions in Python, so we use lambdas here to
            # create objects with different ids. Otherwise, unittest.skip
            # would modify all methods sharing the same object id. Also, by
            # using a default argument in a lambda, we create a copy instead of
            # a reference. Otherwise, we would lose access to the value.
            skips = test_skips and test_skips.get(name)
            if skips and suffix in skips:
                setattr(
                    other_cls,
                    f"{name}_{suffix}",
                    unittest.skip("Skipped!")(lambda self, value=value: value(self)),
                )
            else:
                setattr(
                    other_cls, f"{name}_{suffix}", lambda self, value=value: value(self)
                )


if HAS_CPU:

    class SweepInputsCpuTest(SweepInputs2, TestCase):
        gen = InputGen(10, "cpu")

    SweepInputsCpuTest.populate()

    class CpuTests(TestCase):
        common = check_model
        device = "cpu"

    copy_tests(CommonTemplate, CpuTests, "cpu")

    class CPUReproTests(TestCase):
        def test_conv_stride_constraints(self):
            for fmt in [torch.channels_last, torch.contiguous_format]:
                # TorchDispatch doesn't work in our cuda invocation for some reason
                m = torch.nn.Conv2d(5, 6, [3, 3])

                def fn(inp, weight):
                    return (
                        F.conv2d(
                            inp, weight, None, m.stride, m.padding, m.dilation, m.groups
                        ),
                    )

                inp = torch.randn([2, 5, 16, 16])
                inps = [inp, m.weight.to(memory_format=fmt)]
                fn_fx = make_fx(fn)(*inps)
                fn_compiled = compile_fx_inner(fn_fx, inps)
                test_self = self
                conv_seen = False

                class RecordFunctions(TorchDispatchMode):
                    def __torch_dispatch__(self, func, types, args=(), kwargs=None):
                        kwargs = kwargs if kwargs else {}
                        if func == torch.ops.aten.convolution.default:
                            test_self.assertTrue(
                                args[0].is_contiguous(memory_format=fmt)
                            )
                            test_self.assertTrue(
                                args[1].is_contiguous(memory_format=fmt)
                            )
                            nonlocal conv_seen
                            conv_seen = True

                        return func(*args, **kwargs)

                with RecordFunctions():
                    out = fn_compiled(inps)

                self.assertTrue(conv_seen)

        def test_inplace_squeeze_needed(self):
            mod = torch.nn.Sequential(
                torch.nn.Linear(10, 10),
                torch.nn.LayerNorm(10),
                torch.nn.ReLU(),
            ).eval()

            @torch._dynamo.optimize("inductor")
            def fn(x):
                return mod(x)

            v = torch.randn(10)
            result = fn(v)
            # TODO: OMP parallel reduction order is not deterministic.
            # Hence, the accurarcy might vary up and down. For short term,
            # we increase the tolerance and will fix it later by using
            # aten parallel.
            assert same(result, mod(v), tol=5e-1)

        def test_cat_mul(self):
            # https://github.com/pytorch/pytorch/issues/93365
            def fn(p0, p1):
                y1 = torch.cat([p0, p1], dim=0)
                y2 = torch.mul(y1, y1)
                return y1, y2

            p0 = torch.randn(3, 4)
            p1 = torch.randn(3, 4)
            opt_fn = torch._dynamo.optimize("inductor")(fn)
            opt_fn(p0, p1)
            real_out = fn(p0, p1)
            compiled_out = opt_fn(p0, p1)
            assert same(real_out, compiled_out)

        def test_reduce_with_masked(self):
            # https://github.com/pytorch/pytorch/issues/96484
            def fn(a, b):
                a = torch.nn.functional.pad(a, (0, -1))
                c = a + b
                return c.min(0).values

            a = torch.randn([2])
            b = torch.randn([2])
            opt_fn = torch._dynamo.optimize("inductor")(fn)
            opt_fn(a, b)
            real_out = fn(a, b)
            compiled_out = opt_fn(a, b)
            assert same(real_out, compiled_out)

        @unittest.skipIf(
            not codecache.valid_vec_isa_list(), "Does not support vectorization"
        )
        @patch("torch.cuda.is_available", lambda: False)
        def test_sigmoid_with_reduction(self):
            def fn(x):
                x = torch.ops.aten.sigmoid.default(x)
                return torch.ops.aten.mean.dim(x, [-1, -2], True)

            x = torch.randn((1, 8, 8, 8))
            with config.patch({"cpp.simdlen": None}):
                torch._dynamo.reset()
                metrics.reset()
                opt_fn = torch._dynamo.optimize("inductor")(fn)
                opt_fn(x)

                real_out = fn(x)
                compiled_out = opt_fn(x)
                assert same(real_out, compiled_out, equal_nan=True)

        def test_inplace_add_alpha(self):
            def fn(x, y):
                aten.add_.Tensor(x, y, alpha=0.55)
                return (x,)

            x1 = torch.zeros(10)
            x2 = torch.zeros(10)
            x3 = torch.zeros(10)
            y = torch.randn(10)
            fn_fx = make_fx(fn)(x1, y)
            fn_compiled = compile_fx_inner(fn_fx, [x1, y])
            fn(x2, y)
            fn_compiled([x3, y])
            assert same(x2, x3)

        def test_no_op_squeeze(self):
            @torch._dynamo.optimize("inductor")
            def forward(arg0_1):
                return torch.ops.aten.squeeze.dim(arg0_1, 1)

            x = torch.randn((10, 20))
            assert same(x, forward(x))

        def test_parallel_num_threads(self):
            @torch._dynamo.optimize("inductor")
            def fn(x1, x2):
                return x1 + x2

            @contextlib.contextmanager
            def set_num_threads(num_threads):
                orig_num_threads = torch.get_num_threads()
                torch.set_num_threads(num_threads)
                yield
                torch.set_num_threads(orig_num_threads)

            x1 = torch.randn((10, 20))
            x2 = torch.randn((10, 20))
            with set_num_threads(1):
                assert same(x1 + x2, fn(x1, x2))
            with set_num_threads(4):
                assert same(x1 + x2, fn(x1, x2))

        @patch("torch.cuda.is_available", lambda: False)
        def test_timed_cpu_only(self):
            timed(lambda: torch.randn(10), ())

        def test_complex_memory_overlap(self):
            dense = torch.zeros(64, 32)
            self.assertFalse(complex_memory_overlap(dense))
            self.assertFalse(complex_memory_overlap(dense.t()))

            strided = dense.split(4, dim=1)
            self.assertFalse(complex_memory_overlap(strided[0]))
            self.assertFalse(complex_memory_overlap(strided[0].t()))

            unsqueezed = dense.unsqueeze(1)
            self.assertFalse(complex_memory_overlap(unsqueezed))
            self.assertFalse(complex_memory_overlap(unsqueezed.permute(1, 2, 0)))

            expanded = unsqueezed.expand(-1, 2, -1)
            self.assertTrue(complex_memory_overlap(expanded))
            self.assertTrue(complex_memory_overlap(expanded.permute(1, 2, 0)))

            gathered = dense.index_select(0, torch.IntTensor([1, 0, 1]))
            self.assertFalse(complex_memory_overlap(gathered))
            self.assertFalse(complex_memory_overlap(gathered.t()))

        @unittest.skipIf(
            not codecache.valid_vec_isa_list(), "Does not support vectorization"
        )
        @torch._dynamo.config.patch(dynamic_shapes=True)
        def test_vec_dynamic_shapes(self):
            def fn(x):
                return torch.softmax(x, -1)

            value = torch.randn((2, 10))
            with config.patch({"cpp.simdlen": None}):
                torch._dynamo.reset()
                metrics.reset()
                opt_fn = torch._dynamo.optimize("inductor")(fn)
                opt_fn(value)

                real_out = fn(value)
                compiled_out = opt_fn(value)
                assert same(real_out, compiled_out, equal_nan=True)

        @unittest.skipIf(
            not codecache.valid_vec_isa_list(), "Does not support vectorization"
        )
        @patch("torch.cuda.is_available", lambda: False)
        def test_auto_simd(self):
            vec_avx512 = codecache.supported_vec_isa_list[0]
            vec_avx2 = codecache.supported_vec_isa_list[1]
            self.assertTrue(vec_avx512.bit_width() == 512)
            self.assertTrue(vec_avx2.bit_width() == 256)
            self.assertTrue(vec_avx512.nelements() == 16)
            self.assertTrue(vec_avx2.nelements() == 8)
            self.assertTrue(vec_avx512.nelements(torch.bfloat16) == 32)
            self.assertTrue(vec_avx2.nelements(torch.bfloat16) == 16)

            with config.patch({"cpp.simdlen": None}):
                isa = codecache.pick_vec_isa()
                if vec_avx512 in codecache.valid_vec_isa_list():
                    self.assertTrue(isa == vec_avx512)
                else:
                    self.assertTrue(isa == vec_avx2)

            with config.patch({"cpp.simdlen": 0}):
                isa = codecache.pick_vec_isa()
                self.assertFalse(isa)

            with config.patch({"cpp.simdlen": 1}):
                isa = codecache.pick_vec_isa()
                self.assertFalse(isa)

            with config.patch({"cpp.simdlen": 257}):
                isa = codecache.pick_vec_isa()
                self.assertFalse(isa)

            with config.patch({"cpp.simdlen": 513}):
                isa_list = codecache.valid_vec_isa_list()
                if vec_avx512 in isa_list:
                    self.assertFalse(isa)

            with config.patch({"cpp.simdlen": 512}):
                isa_list = codecache.valid_vec_isa_list()
                if vec_avx512 in isa_list:
                    isa = codecache.pick_vec_isa()
                    self.assertTrue(isa == vec_avx512)

            with config.patch({"cpp.simdlen": 256}):
                isa_list = codecache.valid_vec_isa_list()
                if vec_avx2 in isa_list:
                    isa = codecache.pick_vec_isa()
                    self.assertTrue(isa == vec_avx2)

        @unittest.skipIf(
            not codecache.valid_vec_isa_list(), "Does not support vectorization"
        )
        @patch("torch.cuda.is_available", lambda: False)
        def test_masked_fill_softmax(self):
            def fn(value, mask):
                mask = mask.to(torch.bool)
                x = torch.masked_fill(value, mask, -33.0)
                return torch.softmax(x, -1)

            for dtype in vec_dtypes:
                value = torch.randn((2, 17), dtype=dtype)
                mask = torch.randint(0, 1, size=(2, 17), dtype=torch.uint8)
                with config.patch({"cpp.simdlen": None}):
                    for cpp_wrapper_flag in [True, False]:
                        with config.patch({"cpp_wrapper": cpp_wrapper_flag}):
                            torch._dynamo.reset()
                            metrics.reset()
                            opt_fn = torch._dynamo.optimize("inductor")(fn)
                            opt_fn(value, mask)

                            real_out = fn(value, mask)
                            compiled_out = opt_fn(value, mask)
                            assert same(real_out, compiled_out, equal_nan=True)
                            assert metrics.generated_cpp_vec_kernel_count >= 1

        def test_load_same_bool_tensor_twice(self):
            @torch._dynamo.optimize("inductor")
            def fn(a, b):
                x = torch.masked_fill(a, b, -33.0)
                y = torch.masked_fill(a, b, -33.0)
                return x, y

            value = torch.randn((2, 17))
            mask = torch.randint(0, 1, size=(2, 17), dtype=torch.uint8).to(torch.bool)
            fn(value, mask)

        def test_cpu_vec_cosim(self):
            cpp_vec_op_list = []
            cpp_op_list = []

            for k, v in CppVecOverrides.__dict__.items():
                if isinstance(v, staticmethod):
                    cpp_vec_op_list.append(k)
            for k, v in CppOverrides.__dict__.items():
                if isinstance(v, staticmethod):
                    cpp_op_list.append(k)

            diff = [
                "index_expr",
                "signbit",
                "isinf",
                "mod",
                "masked",
                "randn",
                "isnan",
                "rand",
            ]
            union = {*cpp_vec_op_list, *diff}
            self.assertTrue(set(cpp_op_list).issubset(union))

        def test_atomic_add_bf16(self):
            def fn(test_args):
                res = torch.gather(**test_args)
                return res

            input_tensor_for_ref = torch.tensor(
                [[3.0, -5.0]], dtype=torch.bfloat16, requires_grad=True
            )
            input_tensor_for_opt = torch.tensor(
                [[3.0, -5.0]], dtype=torch.bfloat16, requires_grad=True
            )

            test_args_for_ref = {
                "input": input_tensor_for_ref,
                "dim": 1,
                "index": torch.tensor([[1]]),
            }
            test_args_for_opt = {
                "input": input_tensor_for_opt,
                "dim": 1,
                "index": torch.tensor([[1]]),
            }

            opt_fn = torch.compile(fn)

            ref_fwd = fn(test_args_for_ref)
            res_fwd = opt_fn(test_args_for_opt)
            self.assertEqual(res_fwd, ref_fwd)

            torch.manual_seed(1)
            bwd_tensor_for_ref = torch.randn(ref_fwd.shape, dtype=torch.bfloat16)
            torch.manual_seed(1)
            bwd_tensor_for_opt = torch.randn(res_fwd.shape, dtype=torch.bfloat16)
            self.assertEqual(bwd_tensor_for_ref, bwd_tensor_for_opt)

            ref_fwd.backward(bwd_tensor_for_ref)
            res_fwd.backward(bwd_tensor_for_opt)

            ref_grad = test_args_for_ref["input"].grad
            res_grad = test_args_for_opt["input"].grad
            self.assertEqual(ref_grad, res_grad)

        @unittest.skipIf(
            not codecache.valid_vec_isa_list(), "Does not support vectorization"
        )
        @patch("torch.cuda.is_available", lambda: False)
        def test_new_vec_op_cpu_only(self):
            def fn(x):
                return (torch.log1p(torch.expm1(torch.erf(x))),)

            for dtype in vec_dtypes:
                torch.manual_seed(0)
                x = torch.randn((2, 9), dtype=dtype)
                x[0, 0] = torch.nan
                x[1, -1] = torch.nan

                tol = 1e-2 if dtype == torch.bfloat16 else 1e-4

                with config.patch({"cpp.simdlen": None}):
                    for cpp_wrapper_flag in [True, False]:
                        with config.patch({"cpp_wrapper": cpp_wrapper_flag}):
                            torch._dynamo.reset()
                            metrics.reset()
                            traced = make_fx(fn)(x)
                            compiled = compile_fx_inner(traced, [x])
                            assert same(
                                fn(x)[0], compiled([x])[0], equal_nan=True, tol=tol
                            )
                            assert metrics.generated_cpp_vec_kernel_count == 1

        @unittest.skipIf(
            not codecache.valid_vec_isa_list(), "Does not support vectorization"
        )
        @patch("torch.cuda.is_available", lambda: False)
        def test_vec_cpu_only_for_all_available_isa(self):
            def fn(x):
                return (torch.sin(torch.cos(torch.erf(x))),)

            x = torch.randn((2, 9))
            x[0, 0] = torch.nan
            x[1, -1] = torch.nan

            bit_widths = [isa._bit_width for isa in codecache.valid_vec_isa_list()] + [
                None
            ]
            for item in bit_widths:
                with config.patch({"cpp.simdlen": item}):
                    torch._dynamo.reset()
                    metrics.reset()
                    traced = make_fx(fn)(x)
                    compiled = compile_fx_inner(traced, [x])
                    assert same(fn(x)[0], compiled([x])[0], equal_nan=True)
                    assert metrics.generated_cpp_vec_kernel_count == 1

        @slow()
        @unittest.skipIf(
            not codecache.valid_vec_isa_list(), "Does not support vectorization"
        )
        @patch("torch.cuda.is_available", lambda: False)
        def test__adaptive_avg_pool2d(self):
            def wrap_fn(oh, ow):
                def fn(x):
                    return torch._adaptive_avg_pool2d(x, (oh, ow))

                return fn

            bit_widths = [isa._bit_width for isa in codecache.valid_vec_isa_list()]
            ih = [16, 65]
            iw = ih
            oh = ih
            ow = ih
            for _ih, _iw, _oh, _ow, _simd_len, dtype in itertools.product(
                ih, iw, oh, ow, bit_widths, vec_dtypes
            ):
                x = torch.randn(2, 3, _ih, _iw, dtype=dtype).to(
                    memory_format=torch.channels_last
                )
                _fn = wrap_fn(_oh, _ow)
                with config.patch({"cpp.simdlen": _simd_len}):
                    torch._dynamo.reset()
                    metrics.reset()
                    compiled = torch.compile(_fn)
                    compiled(x)
                    assert same(_fn(x), compiled(x), equal_nan=True)
                    assert metrics.generated_cpp_vec_kernel_count == 1

        @unittest.skipIf(
            not codecache.valid_vec_isa_list(), "Does not support vectorization"
        )
        @patch("torch.cuda.is_available", lambda: False)
        def test_vec_logical_and_or(self):
            def wrap_fn(op: Callable):
                def fn(x: torch.Tensor, y: torch.Tensor):
                    return torch.where(op(x, y), 1.0, 0.0)

                return fn

            for dtype in vec_dtypes:
                x = torch.randn(64, dtype=dtype)
                y = torch.randn(64, dtype=dtype)
                logical_fns = [torch.logical_and, torch.logical_or]
                for logical_fn in logical_fns:
                    _fn = wrap_fn(logical_fn)
                    torch._dynamo.reset()
                    metrics.reset()
                    compiled = torch.compile(_fn)

                    compiled(x, y)
                    assert same(_fn(x, y), compiled(x, y), equal_nan=True)
                    assert metrics.generated_cpp_vec_kernel_count == 1

        @unittest.skipIf(
            not codecache.valid_vec_isa_list(), "Does not support vectorization"
        )
        @patch("torch.cuda.is_available", lambda: False)
        def test_vec_compare_op_cpu_only(self):
            def fn(x):
                y1 = torch.eq(x, 1.0)
                x = torch.where(y1, x, -x)
                y2 = torch.ne(x, 0.0)
                x = torch.where(y2, x, -x)
                y3 = torch.lt(x, 5.0)
                x = torch.where(y3, x, x - 1.0)
                y4 = torch.gt(x, -2.0)
                x = torch.where(y4, x, x + 1.0)
                y5 = torch.le(x, 8.0)
                x = torch.where(y5, x, x - 1.0)
                y6 = torch.ge(x, -3.0)
                x = torch.where(y6, x, x + 1.0)
                y7 = x == 1.0
                x = torch.where(y7, x, -x)
                y8 = x != 0.0
                x = torch.where(y8, x, -x)
                y9 = x < 5.0
                x = torch.where(y9, x, x - 1.0)
                y10 = x > -2.0
                x = torch.where(y10, x, x + 1.0)
                y11 = x <= 8.0
                x = torch.where(y11, x, x - 1.0)
                y12 = x >= -3.0
                x = torch.where(y12, x, x + 1.0)
                return (x,)

            for dtype in vec_dtypes:
                x = torch.randn((2, 9), dtype=dtype)

                with config.patch({"cpp.simdlen": None}):
                    torch._dynamo.reset()
                    metrics.reset()
                    traced = make_fx(fn)(x)
                    compiled = compile_fx_inner(traced, [x])
                    assert same(fn(x)[0], compiled([x])[0], equal_nan=True)
                    assert metrics.generated_cpp_vec_kernel_count == 1
                    assert (
                        metrics.generated_kernel_count
                        - metrics.generated_cpp_vec_kernel_count
                    ) == 0

        def test_skip_cpp_codegen(self):
            with config.patch({"disable_cpp_codegen": True}):
                inps = torch.ones([20]), torch.rand([20])

                def f(x, y):
                    return x + y + torch.tensor(1)

                f_opt = torch.compile()(f)

                code = run_and_get_cpp_code(f_opt, inps[0], inps[1])
                FileCheck().check_not("void kernel").run(code)

                self.assertEqual(
                    f(*inps),
                    f_opt(*inps),
                )

                # constant needs to be propagated on fallback
                def f(x):
                    return x[torch.tensor(1) :] * 2

                f_opt = torch.compile()(f)
                code = run_and_get_cpp_code(f_opt, inps[0])
                FileCheck().check_not("void kernel").run(code)
                self.assertEqual(f_opt(inps[0]), f(inps[0]))

        def test_redundant_to_node_elimination_bf16(self):
            def fn(x, y):
                res = x + y
                res = torch.mean(res)
                return (res,)

            x = torch.randn((2, 9), dtype=torch.bfloat16)
            y = torch.randn((2, 9), dtype=torch.bfloat16)

            for torch_compile_debug in [True, False]:
                with config.patch(
                    {"trace.enabled": torch_compile_debug, "cpp.simdlen": None}
                ):
                    torch._dynamo.reset()
                    metrics.reset()
                    traced = make_fx(fn)(x, y)
                    compiled = compile_fx_inner(traced, [x, y])
                    assert same(
                        fn(x, y)[0], compiled([x, y])[0], equal_nan=True, tol=1e-2
                    )
                    if codecache.valid_vec_isa_list():
                        assert metrics.generated_cpp_vec_kernel_count == 1

        @unittest.skipIf(
            not codecache.valid_vec_isa_list(), "Does not support vectorization"
        )
        @patch("torch.cuda.is_available", lambda: False)
        def test_cpp_vec_constant_checker(self):
            _graph: torch.fx.Graph = torch.fx.Graph()
            a: torch.fx.Node = _graph.create_node("placeholder", "ops")
            iv: torch.fx.Node = _graph.create_node("placeholder", "iv")
            fv: torch.fx.Node = _graph.create_node("placeholder", "fv")
            b: torch.fx.Node = _graph.create_node(
                "call_method",
                "constant",
                args=(
                    a,
                    iv,
                    torch.int64,
                ),
            )
            c: torch.fx.Node = _graph.create_node(
                "call_method",
                "constant",
                args=(
                    a,
                    fv,
                    torch.double,
                ),
            )
            d: torch.fx.Node = _graph.create_node(
                "call_method",
                "ge",
                args=(
                    a,
                    b,
                    b,
                ),
            )
            _graph.output((d, c))

            def get_index():
                return ""

            submodules = {"get_index": get_index}

            graph_lowering = GraphLowering(
                torch.fx.GraphModule(submodules, _graph),
                shape_env=None,
                num_static_inputs=0,
            )
            with patch.object(graph_lowering, "wrapper_code", ""), V.set_graph_handler(
                graph_lowering
            ):
                # The moset inner loop variable is used in the index_expr
                tiling_factor = codecache.pick_vec_isa().nelements(dtype=torch.float)
                with CppVecKernelChecker(
                    args=None, num_threads=1, tiling_factor=tiling_factor
                ) as vec_checker:
                    i32_iinfo = np.iinfo(np.int32)
                    f32_iinfo = np.finfo(np.float32)
                    InterpreterShim(_graph, submodules).run(
                        V.get_ops_handler(), i32_iinfo.max, f32_iinfo.max
                    )
                    self.assertTrue(vec_checker.simd_vec)

                    vec_checker.simd_vec = True
                    InterpreterShim(_graph, submodules).run(
                        V.get_ops_handler(), i32_iinfo.min, f32_iinfo.min
                    )
                    self.assertTrue(vec_checker.simd_vec)

                    vec_checker.simd_vec = True
                    InterpreterShim(_graph, submodules).run(
                        V.get_ops_handler(), i32_iinfo.min, np.inf
                    )
                    self.assertTrue(vec_checker.simd_vec)

                    vec_checker.simd_vec = True
                    InterpreterShim(_graph, submodules).run(
                        V.get_ops_handler(), i32_iinfo.min, -np.inf
                    )
                    self.assertTrue(vec_checker.simd_vec)

                    vec_checker.simd_vec = True
                    InterpreterShim(_graph, submodules).run(
                        V.get_ops_handler(), i32_iinfo.min - 1, f32_iinfo.min
                    )
                    self.assertFalse(vec_checker.simd_vec)

                    vec_checker.simd_vec = True
                    InterpreterShim(_graph, submodules).run(
                        V.get_ops_handler(), i32_iinfo.max + 1, f32_iinfo.max
                    )
                    self.assertFalse(vec_checker.simd_vec)

                    vec_checker.simd_vec = True
                    InterpreterShim(_graph, submodules).run(
                        V.get_ops_handler(), i32_iinfo.min, f32_iinfo.min * (1 + 1e-5)
                    )
                    self.assertFalse(vec_checker.simd_vec)

                    vec_checker.simd_vec = True
                    InterpreterShim(_graph, submodules).run(
                        V.get_ops_handler(), i32_iinfo.max, f32_iinfo.max * (1 + 1e-5)
                    )
                    self.assertFalse(vec_checker.simd_vec)

        @unittest.skipIf(
            not codecache.valid_vec_isa_list(), "Does not support vectorization"
        )
        @patch("torch.cuda.is_available", lambda: False)
        def test_cpp_vec_index_expr_checker(self):
            _graph: torch.fx.Graph = torch.fx.Graph()
            a: torch.fx.Node = _graph.create_node("placeholder", "ops")
            b: torch.fx.Node = _graph.create_node("call_module", "get_index", args=())
            c: torch.fx.Node = _graph.create_node(
                "call_method",
                "index_expr",
                args=(
                    a,
                    b,
                    torch.int64,
                ),
            )
            d: torch.fx.Node = _graph.create_node(
                "call_method",
                "ge",
                args=(
                    a,
                    c,
                    c,
                ),
            )
            _graph.output(d)

            def get_index():
                return ""

            submodules = {"get_index": get_index}
            graph_lowering = GraphLowering(
                torch.fx.GraphModule(submodules, _graph),
                shape_env=None,
                num_static_inputs=0,
            )
            with patch.object(graph_lowering, "wrapper_code", ""), V.set_graph_handler(
                graph_lowering
            ):
                itervars = [sympy.Symbol("i"), sympy.Symbol("j"), sympy.Symbol("k")]

                tiling_factor = codecache.pick_vec_isa().nelements(dtype=torch.float)
                # The moset inner loop variable is used in the index_expr
                with CppVecKernelChecker(
                    args=None, num_threads=1, tiling_factor=tiling_factor
                ) as vec_checker:

                    def get_index():
                        return -itervars[0] ** 2 + 2 * itervars[0] + itervars[1]

                    ranges = [0, 100, 200]
                    vec_checker.itervars = itervars[:2]
                    vec_checker.ranges = ranges[:2]
                    submodules = {"get_index": get_index}
                    InterpreterShim(_graph, submodules).run(V.get_ops_handler())
                    self.assertFalse(vec_checker.simd_vec)

                # Most inner loop variable irrevalant
                with CppVecKernelChecker(
                    args=None, num_threads=1, tiling_factor=tiling_factor
                ) as vec_checker:

                    def get_index():
                        return -itervars[0] ** 2 + 2 * itervars[0] + itervars[1]

                    ranges = [0, 100, 200]
                    vec_checker.itervars = itervars
                    vec_checker.ranges = ranges
                    submodules = {"get_index": get_index}
                    InterpreterShim(_graph, submodules).run(V.get_ops_handler())
                    self.assertTrue(vec_checker.simd_vec)

                i32_iinfo = np.iinfo(np.int32)
                _max_value = i32_iinfo.max + 1
                ranges = [_max_value, _max_value, _max_value]
                # Most inner loop variable irrevalant but max value is greater than
                # the max value of INT32
                with CppVecKernelChecker(
                    args=None, num_threads=1, tiling_factor=tiling_factor
                ) as vec_checker:

                    def get_index():
                        return itervars[0]

                    submodules = {"get_index": get_index}
                    vec_checker.itervars = itervars
                    vec_checker.ranges = ranges
                    InterpreterShim(_graph, submodules).run(V.get_ops_handler())
                    self.assertFalse(vec_checker.simd_vec)

                # Most inner loop variable irrevalant but min value is greater than
                # the min value of INT32
                with CppVecKernelChecker(
                    args=None, num_threads=1, tiling_factor=tiling_factor
                ) as vec_checker:

                    def get_index():
                        return -itervars[0] - 2

                    submodules = {"get_index": get_index}
                    vec_checker.itervars = itervars
                    vec_checker.ranges = ranges
                    InterpreterShim(_graph, submodules).run(V.get_ops_handler())
                    self.assertFalse(vec_checker.simd_vec)

        @unittest.skipIf(
            not codecache.valid_vec_isa_list(), "Does not support vectorization"
        )
        @patch("torch.cuda.is_available", lambda: False)
        def test_maxpool2d_cpu_only(self):
            for dtype in vec_dtypes:
                input = torch.randn(10, 32, 20, 20, dtype=dtype).to(
                    memory_format=torch.channels_last
                )
                maxpool = torch.nn.MaxPool2d(kernel_size=3, stride=2, padding=1)

                def func(x):
                    return maxpool(x)

                with patch.object(config.cpp, "simdlen", None):
                    torch._dynamo.reset()
                    metrics.reset()
                    graph = torch.compile(func, backend="inductor")
                    graph(input)
                    assert same(graph(input), func(input), equal_nan=True)
                    assert metrics.generated_cpp_vec_kernel_count == 1

        @unittest.skipIf(
            not codecache.valid_vec_isa_list(), "Does not support vectorization"
        )
        @patch("torch.cuda.is_available", lambda: False)
        def test_maxpool2d_with_pre_loop_collapse_cpu_only(self):
            x1 = torch.randn(2, 3, 20, 20).to(memory_format=torch.channels_last)
            x2 = torch.randn(2, 3, 20, 20).to(memory_format=torch.channels_last)
            maxpool = torch.nn.MaxPool2d(kernel_size=3, stride=2, ceil_mode=True)

            def func(x1, x2):
                y = x1 + x2
                return maxpool(y)

            with patch.object(config.cpp, "simdlen", None):
                torch._dynamo.reset()
                metrics.reset()
                graph = torch.compile(func, backend="inductor")
                graph(x1, x2)
                assert same(graph(x1, x2), func(x1, x2), equal_nan=True)
                assert metrics.generated_cpp_vec_kernel_count == 2

        @unittest.skipIf(
            not codecache.valid_vec_isa_list(), "Does not support vectorization"
        )
        @patch("torch.cuda.is_available", lambda: False)
        def test_sign_cpu_only(self):
            def fn(x):
                return (torch.sign(x),)

            for dtype in vec_dtypes:
                x = torch.randn((2, 9), dtype=dtype)
                x[0, 0] = torch.nan
                x[1, -1] = torch.nan

                with config.patch({"cpp.simdlen": None}):
                    torch._dynamo.reset()
                    metrics.reset()
                    traced = make_fx(fn)(x)
                    compiled = compile_fx_inner(traced, [x])
                    assert same(fn(x)[0], compiled([x])[0], equal_nan=True)
                    assert metrics.generated_cpp_vec_kernel_count == 1

        @unittest.skipIf(
            not codecache.valid_vec_isa_list(), "Does not support vectorization"
        )
        @patch("torch.cuda.is_available", lambda: False)
        def test_reduction_cpu_only(self):
            def fn(x):
                return (torch.argmax(x, -1),)

            for dtype in vec_dtypes:
                x = torch.randn((10, 10), dtype=dtype)

                with config.patch({"cpp.simdlen": None}):
                    torch._dynamo.reset()
                    metrics.reset()
                    traced = make_fx(fn)(x)
                    compiled = compile_fx_inner(traced, [x])
                    assert same(fn(x)[0], compiled([x])[0], equal_nan=True)
                    assert metrics.generated_cpp_vec_kernel_count == 0

        # Currently, we enabled AVX2 and AVX512 for vectorization. If the platform is not
        # supported, the vectorization will not work and skip this test case. For ARM or
        # other platforms support, we just need to add the ISA info to the supported_vector_isa
        # and include proper aten vectorization head file.
        @unittest.skipIf(
            not codecache.valid_vec_isa_list(), "Does not support vectorization"
        )
        @patch("torch.cuda.is_available", lambda: False)
        def test_vec_kernel_cpu_only(self):
            def fn(x1, x2):
                # Current, there are some limitations as follows.
                #   rsqrt:
                #     assert [both a fallback and a decomp for same kernel: aten.rsqrt.default]
                #   round:
                #     couldn't find symbolic meta function/decomposition
                #   fmod/logical_and/logic_or:
                #     vec kernel has not support to_type
                x = torch.abs(x1)
                x = torch.sin(x)
                x = torch.neg(x)
                x = torch.square(x)
                x = torch.sigmoid(x)
                x = torch.relu(x)
                x = torch.cos(x)
                x = torch.exp(x)
                x = torch.sqrt(x)
                x = torch.add(x, x1)
                x = torch.sub(x, x2)
                x = torch.mul(x, x1)
                x = torch.div(x, x1)
                x = torch.pow(x, 10)
                x = torch.log(x)
                x = torch.floor(x)
                x = torch.ceil(x)
                x = torch.trunc(x)
                x = torch.lgamma(x)
                x = torch.fmod(x, x2)
                x = torch.sign(x)
                res = x + x2
                return (res,)

            for dtype in vec_dtypes:
                torch.manual_seed(0)
                x1 = torch.randn((5, 20), dtype=dtype)
                x2 = torch.randn((5, 20), dtype=dtype)

                tol = 1e-2 if dtype == torch.bfloat16 else 1e-4
                with config.patch({"cpp.simdlen": 1}):
                    torch._dynamo.reset()
                    metrics.reset()
                    traced = make_fx(fn)(x1, x2)
                    compiled = compile_fx_inner(traced, [x1, x2])
                    assert same(
                        fn(x1, x2)[0], compiled([x1, x2])[0], equal_nan=True, tol=tol
                    )
                    assert metrics.generated_cpp_vec_kernel_count == 0

                with config.patch({"cpp.simdlen": None}):
                    torch._dynamo.reset()
                    metrics.reset()
                    traced = make_fx(fn)(x1, x2)
                    compiled = compile_fx_inner(traced, [x1, x2])
                    assert same(fn(x1, x2)[0], compiled([x1, x2])[0], equal_nan=True)
                    assert metrics.generated_cpp_vec_kernel_count == 1

            with config.patch({"cpp.simdlen": None}):
                torch._dynamo.reset()
                metrics.reset()
                x1 = torch.randn(10, 20).permute(1, 0)
                x2 = torch.randn((20, 10))
                traced = make_fx(fn)(x1, x2)
                compiled = compile_fx_inner(traced, [x1, x2])
                assert same(fn(x1, x2)[0], compiled([x1, x2])[0], equal_nan=True)
                assert metrics.generated_cpp_vec_kernel_count == 1

                torch._dynamo.reset()
                metrics.reset()
                x1 = torch.randn((10, 7))
                x2 = torch.randn((10, 7))
                traced = make_fx(fn)(x1, x2)
                compiled = compile_fx_inner(traced, ([x1, x2]))
                assert same(fn(x1, x2)[0], compiled([x1, x2])[0], equal_nan=True)
                assert metrics.generated_cpp_vec_kernel_count == 1

        @unittest.skipIf(
            sys.platform != "linux", "cpp kernel profile only support linux now"
        )
        @patch("torch.cuda.is_available", lambda: False)
        @config.patch({"cpp.enable_kernel_profile": True})
        def test_cpp_kernel_profile(self):
            from torch.profiler import profile

            @torch._dynamo.optimize("inductor", nopython=True)
            def fn(a, b):
                return a + b

            a = torch.rand((100,))
            b = torch.rand((100,))
            with profile() as prof:
                fn(a, b)

            kernel_profile_events = []
            for e in prof.profiler.function_events:
                if "kernel_cpp_0" in e.name:
                    kernel_profile_events.append(e.name)
            assert len(kernel_profile_events) > 0

        @unittest.skipIf(
            not codecache.valid_vec_isa_list(), "Does not support vectorization"
        )
        def test_channel_shuffle_cl_output(self):
            """code and shape extracted from shufflenet_v2_x1_0"""

            def channel_shuffle(x, groups):
                batchsize, num_channels, height, width = x.size()
                channels_per_group = num_channels // groups
                x = x.view(batchsize, groups, channels_per_group, height, width)
                x = torch.transpose(x, 1, 2).contiguous()
                x = x.view(batchsize, -1, height, width)
                return x.contiguous(memory_format=torch.channels_last)

            for simdlen in (None, 256, 1):
                with config.patch({"cpp.simdlen": simdlen}):
                    torch._dynamo.reset()
                    metrics.reset()
                    x = torch.randn(64, 58, 28, 28)
                    opt_fn = torch._dynamo.optimize("inductor")(channel_shuffle)
                    same(channel_shuffle(x, 2), opt_fn(x, 2))
                    if simdlen != 1:
                        assert metrics.generated_cpp_vec_kernel_count == 1

        @slow()
        @unittest.skipIf(
            not codecache.valid_vec_isa_list(), "Does not support vectorization"
        )
        def test_transpose_with_norm(self):
            """a sub-module from TIMM gmlp_s16_224"""

            class Model(torch.nn.Module):
                def __init__(self):
                    super().__init__()
                    self.linear = torch.nn.Linear(
                        in_features=256, out_features=1536, bias=True
                    )
                    self.act = torch.nn.GELU()
                    self.norm = torch.nn.LayerNorm(768)
                    self.proj = torch.nn.Linear(196, 196)
                    self.fc = torch.nn.Linear(
                        in_features=768, out_features=256, bias=True
                    )

                def forward(self, x):
                    x = self.linear(x)
                    x = self.act(x)
                    u, v = x.chunk(2, dim=-1)
                    v = self.norm(v)
                    v = self.proj(v.transpose(-1, -2))
                    y = u * v.transpose(-1, -2)
                    return self.fc(y)

            x = torch.randn(128, 196, 256)
            for simdlen in (None, 256, 1):
                with config.patch({"cpp.simdlen": simdlen}):
                    for eval_mode in [True, False]:
                        torch._dynamo.reset()
                        metrics.reset()
                        m = Model().eval() if eval_mode else Model()
                        opt_fn = torch._dynamo.optimize("inductor")(m)
                        same(m(x), opt_fn(x))
                        if simdlen != 1:
                            assert metrics.generated_cpp_vec_kernel_count == 6

        @unittest.skipIf(
            not codecache.valid_vec_isa_list(), "Does not support vectorization"
        )
        def test_transpose_copy(self):
            def fn(a):
                return a.t().contiguous()

            for simdlen in (None, 256, 1):
                with config.patch({"cpp.simdlen": simdlen}):
                    for shape in (
                        (7, 7),
                        (8, 8),
                        (9, 9),
                        (16, 16),
                        (17, 17),
                        (32, 32),
                        (33, 33),
                    ):
                        torch._dynamo.reset()
                        metrics.reset()
                        x = torch.randn(shape)
                        opt_fn = torch._dynamo.optimize("inductor")(fn)
                        same(fn(x), opt_fn(x))
                        if simdlen != 1:
                            assert metrics.generated_cpp_vec_kernel_count == 1

        def test_transpose_non_contiguous(self):
            def fn(a):
                # From part of timm HaloAttn:
                # (https://github.com/rwightman/pytorch-image-models/blob/main/timm/layers/halo_attn.py#L97).
                # Fixed https://github.com/pytorch/pytorch/issues/94269 accuracy issue.
                as_strided = torch.ops.aten.as_strided.default(
                    a, [1, 384, 2, 20, 12], [153600, 1, 61440, 384, 7680]
                )
                as_strided_1 = torch.ops.aten.as_strided.default(
                    as_strided,
                    [1, 384, 2, 2, 12, 12],
                    [153600, 1, 61440, 3072, 7680, 384],
                )
                clone_1 = torch.ops.aten.clone.default(
                    as_strided_1, memory_format=torch.contiguous_format
                )
                _unsafe_view_1 = torch.ops.aten._unsafe_view.default(
                    clone_1, [8, 48, 4, 144]
                )
                permute_2 = torch.ops.aten.permute.default(_unsafe_view_1, [0, 2, 3, 1])
                split_with_sizes = torch.ops.aten.split_with_sizes.default(
                    permute_2, [16, 32], -1
                )
                getitem = split_with_sizes[0]
                getitem_1 = split_with_sizes[1]
                permute_3 = torch.ops.aten.permute.default(getitem, [0, 1, 3, 2])
                expand_1 = torch.ops.aten.expand.default(permute_3, [8, 4, 16, 144])
                clone_3 = torch.ops.aten.clone.default(
                    expand_1, memory_format=torch.contiguous_format
                )
                return clone_3

            metrics.reset()
            x = torch.randn(1, 384, 20, 20).to(memory_format=torch.channels_last)
            opt_fn = torch._dynamo.optimize("inductor")(fn)
            same(fn(x), opt_fn(x))
            assert metrics.generated_cpp_vec_kernel_count == 0

        def test_invalid_index_of_empty_tensor(self):
            def fn(a):
                b = a[[0]]
                return b

            a = torch.tensor([])
            with self.assertRaises(RuntimeError):
                torch.compile(fn)(a)

        def test_ir_node_str(self):
            @torch.compile
            def fn(x: torch.Tensor) -> torch.Tensor:
                return x.sin(), torch.nn.Softmax(dim=1)(x.cos())

            def run_node_alt(*args, **kwargs):
                rv = run_node(*args, **kwargs)
                strings.append(str(rv))
                return rv

            strings = []
            run_node = GraphLowering.run_node
            with patch.object(GraphLowering, "run_node", run_node_alt):
                fn(torch.randn([8, 128]))
            self.assertGreater(len(strings), 3)


if HAS_CUDA and not TEST_WITH_ASAN:
    import triton
    import triton.language as tl

    class SweepInputsCudaTest(SweepInputs2, TestCase):
        gen = InputGen(10, "cuda")

    SweepInputsCudaTest.populate()

    class CudaTests(TestCase):
        common = check_model_cuda
        device = "cuda"

        def test_simplify_dims(self):
            def fn(a):
                return (a + 1,)

            self.common(
                fn, (torch.randn(2, 3, 10, 5, 6, device="cuda")[:, :, 2::2, :, :],)
            )

        @config.patch(permute_fusion=True)
        def test_permute_fusion(self):
            class Repro(torch.nn.Module):
                def forward(self, view, reshape_2):
                    permute = view.permute(0, 2, 1)
                    view = None
                    reshape = torch.reshape(permute, (-1, 642))
                    bmm = torch.bmm(permute, reshape_2)
                    return (bmm,)

            args = [
                ((1024, 642, 160), (102720, 160, 1), torch.float32, "cuda", True),
                ((1024, 642, 20), (12840, 20, 1), torch.float32, "cuda", True),
            ]
            args = [
                rand_strided(sh, st, dt, dev).requires_grad_(rg)
                for (sh, st, dt, dev, rg) in args
            ]

            mod = Repro()
            opt_mod = torch._dynamo.optimize("inductor")(mod)

            ref = mod(*args)
            res = opt_mod(*args)
            self.assertTrue(same(ref, res))

        @config.patch({"triton.autotune_pointwise": True})
        def test_inplace_add_alpha_autotune(self):
            def fn(x, y):
                aten.add_.Tensor(x, y, alpha=0.55)
                return (x,)

            x1 = torch.zeros(2, 3, 4, 10, device="cuda")
            x2 = torch.zeros(2, 3, 4, 10, device="cuda")
            x3 = torch.zeros(2, 3, 4, 10, device="cuda")
            y = torch.randn(2, 3, 4, 10, device="cuda").to(
                memory_format=torch.channels_last
            )
            fn_fx = make_fx(fn)(x1, y)
            fn_compiled = compile_fx_inner(fn_fx, [x1, y])
            fn(x2, y)
            fn_compiled([x3, y])
            assert same(x2, x3)

        @config.patch({"triton.autotune_pointwise": True})
        def test_inplace_buffer_autotune(self):
            def foo(x, y, z):
                a = x @ y
                return a.unsqueeze(0).unsqueeze(0) + z

            x = torch.zeros(5, 5, device="cuda")
            y = torch.zeros(5, 5, device="cuda")
            z = torch.zeros(1, 1, 5, 5, device="cuda").to(
                memory_format=torch.channels_last
            )
            self.common(
                foo,
                (x, y, z),
                check_lowp=False,
            )

        def test_memory_history_inductor(self):
            def called_inside_compile(x, w, b):
                a = x @ w + b
                return torch.sigmoid(a)

            @torch.compile
            def fn(x, w, b):
                x = called_inside_compile(x, w, b)
                return called_inside_compile(x, w, b)

            w = torch.rand(3, 3, device="cuda")
            b = torch.rand(3, device="cuda")
            x = torch.rand(3, device="cuda")
            try:
                torch.cuda.memory.empty_cache()
                torch.cuda.memory._record_memory_history(True)
                r = fn(x, w, b)
            finally:
                torch.cuda.memory._record_memory_history(False)
            snapshot = str(torch.cuda.memory._snapshot())
            self.assertTrue("called_inside_compile" in snapshot)

    copy_tests(CommonTemplate, CudaTests, "cuda")

    class CudaReproTests(TestCase):
        common = check_model_cuda

        def test_index_put_issue(self):
            def forward(
                self,
                arg76_1,
                expand_default,
                full_like_default,
                _to_copy_default_67,
                zeros,
            ):
                sum_sym_int_19 = torch.ops.aten.sum(_to_copy_default_67, [0], True)
                view_default_57 = torch.ops.aten.view.default(
                    sum_sym_int_19, [512, 768]
                )
                where_self = torch.ops.aten.where.self(
                    expand_default, view_default_57, full_like_default
                )
                clone_default_12 = torch.ops.aten.clone.default(zeros)
                index_put__default = torch.ops.aten.index_put_.default(
                    clone_default_12, [arg76_1], where_self, True
                )
                return (index_put__default,)

            inps = [
                (torch.Size([512]), torch.int64),
                (torch.Size([512, 768]), torch.bool),
                (torch.Size([512, 768]), torch.float16),
                (torch.Size([4, 512, 768]), torch.float16),
                (torch.Size([512, 768]), torch.float16),
            ]
            inps = [torch.zeros(())] + [
                torch.ones(shape, dtype=dtype, device="cuda") for (shape, dtype) in inps
            ]
            mod = make_fx(forward)(*inps)
            compiled = compile_fx_inner(mod, inps)
            compiled(inps)

        @requires_cuda()
        def test_input_channels_last(self):
            m = torch.nn.Sequential(
                torch.nn.Conv2d(3, 3, 1, 1),
                ToTuple(),
            ).cuda()
            inp = (
                torch.randn([2, 3, 16, 16]).to(memory_format=torch.channels_last).cuda()
            )

            self.common(
                m,
                (inp,),
                check_lowp=False,
            )

            @torch._dynamo.optimize()
            def foo(m, inp):
                return m(inp)

            self.assertTrue(
                foo(m, inp)[0].is_contiguous(memory_format=torch.channels_last)
            )

        # https://github.com/pytorch/torchdynamo/issues/1681#issuecomment-1283433527
        @requires_cuda()
        def test_unspec_inputs_interop(self):
            class Repro(torch.nn.Module):
                def forward(self, x, y):
                    unsqueeze = torch.ops.aten.unsqueeze.default(x, 4)
                    permute = torch.ops.aten.permute.default(unsqueeze, [0, 1, 2, 4, 3])
                    add = torch.ops.aten.add.Tensor(y, 1)
                    return [permute, add]

            inps = [
                rand_strided(
                    (12, 3, 512, 64), (64, 196608, 768, 1), torch.float32, "cuda"
                ),
                rand_strided((), (), torch.int64, "cpu"),
            ]
            mod = make_fx(Repro().to(device="cuda"))(*inps)
            compiled = compile_fx_inner(mod, inps)
            compiled(inps)

        @requires_cuda()
        def test_backward_context(self):
            def fn(x):
                return x * 3

            x = torch.randn(4, device="cuda", requires_grad=True)
            gO = torch.rand_like(x)
            opt_fn = torch.compile(fn)
            out = opt_fn(x)
            out.backward(gO)

        @config.patch(fallback_random=True)
        def test_dtype_factory_issue(self):
            def forward():
                randn = torch.ops.aten.randn.default(
                    [12, 64, 1, 64],
                    dtype=torch.float32,
                    device=torch.device(type="cuda", index=0),
                    pin_memory=False,
                )
                unsqueeze_default_2 = torch.ops.aten.unsqueeze.default(randn, -1)
                return (unsqueeze_default_2,)

            mod = make_fx(forward)()
            compiled = compile_fx_inner(mod, ())
            assert compiled([])[0].device.type == "cuda"

        @config.patch({"triton.cudagraphs": True})
        def test_no_device_idx_repro_cudagraphs(self):
            class Repro(torch.nn.Module):
                def __init__(self):
                    super().__init__()

                def forward(self):
                    full = torch.ops.aten.full.default(
                        [8, 512],
                        1,
                        dtype=torch.float32,
                        layout=torch.strided,
                        device=torch.device(type="cuda", index=0),
                        pin_memory=False,
                    )
                    full_1 = torch.ops.aten.full.default(
                        [8, 512],
                        0,
                        dtype=torch.int64,
                        layout=torch.strided,
                        device=torch.device(type="cuda", index=0),
                        pin_memory=False,
                    )
                    return (full_1, full)

            self.common(Repro(), ())

        @config.patch({"triton.cudagraphs": True})
        def test_expanded_inputs_cudagraphs(self):
            @torch._dynamo.optimize("inductor")
            def fn(x, y):
                return x + y

            inputs = (
                rand_strided((5, 5, 5, 5), (0, 5, 0, 1), device="cuda"),
                rand_strided((5, 5, 5, 5), (0, 5, 0, 1), device="cuda"),
            )
            self.assertTrue(same(fn(*inputs), inputs[0] + inputs[1]))

        # TODO: Abstract this out, test more extensively
        @torch._dynamo.config.patch(dynamic_shapes=True)
        def test_dynamic_shapes(self):
            torch._dynamo.reset()  # Needed since everywhere else uses "inductor"

            def f(x):
                return x.cos().view(x.shape).sin()

            cnts = torch._dynamo.testing.CompileCounterWithBackend("inductor")

            f2 = torch._dynamo.optimize(cnts)(f)

            f2(torch.randn(32))

            inp = torch.randn(16)
            real_out = f(inp)
            compiled_out = f2(inp)

            self.assertEqual(cnts.frame_count, 1)
            self.assertEqual(real_out, compiled_out)
            torch._dynamo.reset()

        @config.patch({"triton.cudagraphs": True, "size_asserts": False})
        def test_expanded_inputs_cudagraphs_no_size_asserts(self):
            @torch._dynamo.optimize("inductor")
            def fn(x, y):
                return x + y

            inputs = (
                rand_strided((5, 5, 5, 5), (0, 5, 0, 1), device="cuda"),
                rand_strided((5, 5, 5, 5), (0, 5, 0, 1), device="cuda"),
            )
            self.assertTrue(same(fn(*inputs), inputs[0] + inputs[1]))

        @config.patch({"triton.cudagraphs": True})
        def test_inplace_updates_cudagraphs(self):
            class Repro(torch.nn.Module):
                def __init__(self):
                    super().__init__()
                    self.weight1 = torch.nn.Parameter(
                        torch.randn(10, 20, requires_grad=True)
                    )

                def forward(self, x):
                    x = torch.matmul(x, self.weight1)
                    return x

            from copy import deepcopy

            model = Repro().cuda()
            model_ref = deepcopy(model)
            model_opt = torch._dynamo.optimize("inductor")(model)

            input = torch.randn(10, 10, device="cuda", requires_grad=True)

            for i in range(2):
                output_ref = model_ref(input)
                output_res = model_opt(input)
                output_ref.sum().backward()
                output_res.sum().backward()
                for p_ref, p_res in zip(model_ref.parameters(), model_opt.parameters()):
                    self.assertEqual(p_ref.grad, p_res.grad)
                with torch.no_grad():
                    for param in model_ref.parameters():
                        param.add_(1.0)
                    for param in model_opt.parameters():
                        param.add_(1.0)

        # https://github.com/pytorch/torchdynamo/issues/1850
        def test_inductor_output_aliases_intermediate(self):
            def foo(x):
                out = x + x
                return out.t()

            foo_opt = torch._dynamo.optimize("inductor")(foo)

            inpt = torch.randn(10, 10, device="cuda", requires_grad=True)
            # TODO: this is broken, fix later
            # out = foo_opt(inpt)
            # out.add_(2)

            out_ref = foo(inpt)
            out_ref.add_(2)
            # self.assertEqual(out_ref, out)

        def test_accuracy_issue1(self):
            class Repro(torch.nn.Module):
                def __init__(self):
                    super().__init__()
                    self.linear = torch.nn.Linear(
                        in_features=768, out_features=2, bias=True
                    )

                def forward(self, start_positions: torch.Tensor, x: torch.Tensor):
                    linear = self.linear(x)
                    split = linear.split(1, dim=-1)
                    getitem = split[0]
                    squeeze = getitem.squeeze(-1)
                    clamp = start_positions.clamp(0, 128)
                    cross_entropy = torch.nn.functional.cross_entropy(
                        squeeze, clamp, None, None, 128, None, "mean", 0.0
                    )
                    return cross_entropy

            mod = Repro().cuda()
            opt_mod = torch._dynamo.optimize("inductor")(mod)
            mod.eval()
            opt_mod.eval()

            args = [
                ((1,), (1,), torch.int64, "cuda", False),
                ((1, 128, 768), (98304, 768, 1), torch.float32, "cuda", True),
            ]
            args = [
                rand_strided(sh, st, dt, dev).requires_grad_(rg)
                for (sh, st, dt, dev, rg) in args
            ]
            with torch.cuda.amp.autocast(enabled=False):
                assert same_two_models(mod, opt_mod, args), "Dynamo failed"

        def test_autotune_inplace_kernel(self):
            """
            This UT tests autotune on an inplace kernel. The autotune should not contaminate
            the input buffers when tuning with multiple configs. For more details, refer to
            https://github.com/openai/triton/issues/781
            https://github.com/pytorch/torchdynamo/issues/1670
            """
            from torch._C import _cuda_getCurrentRawStream as get_cuda_stream
            from torch._inductor.triton_ops.autotune import CachingAutotuner, grid
            from torch._inductor.utils import instance_descriptor

            def autotune(configs, meta):
                def decorator(fn):
                    return CachingAutotuner(
                        # force autotune by setting save_cache_hook to False
                        fn,
                        meta=meta,
                        configs=configs,
                        save_cache_hook=False,
                        mutated_arg_names=["in_out_ptr0"],
                    )

                return decorator

            @autotune(
                configs=[
                    triton.Config({"XBLOCK": 1}),
                    triton.Config({"XBLOCK": 2}),
                ],
                meta={
                    "signature": {0: "*fp32", 1: "*fp32", 2: "i32"},
                    "device": 0,
                    "configs": [
                        instance_descriptor(divisible_by_16=(0, 1), equal_to_1=())
                    ],
                    "constants": {},
                },
            )
            @triton.jit
            def kernel(in_out_ptr0, in_ptr0, xnumel, XBLOCK: tl.constexpr):
                pid = tl.program_id(0)
                block_start = pid * XBLOCK
                offsets = block_start + tl.arange(0, XBLOCK)
                mask = offsets < xnumel
                x = tl.load(in_out_ptr0 + offsets, mask=mask)
                y = tl.load(in_ptr0 + offsets, mask=mask)
                output = x + y
                tl.store(in_out_ptr0 + offsets, output, mask=mask)

            xnumel = 384
            in0 = rand_strided((xnumel,), (1,), device="cuda", dtype=torch.float32)
            inout1 = rand_strided((xnumel,), (1,), device="cuda", dtype=torch.float32)
            inout2 = inout1.clone()

            stream0 = get_cuda_stream(0)
            kernel.run(inout1, in0, xnumel, grid=grid(xnumel), stream=stream0)
            kernel.run(inout2, in0, xnumel, grid=grid(xnumel), stream=stream0)

            assert same(
                inout1, inout2, tol=0.001, equal_nan=True
            ), "failed autotune with inplace kernel"

        @requires_cuda()
        def test_sort_stride_issue(self):
            # This minified testcase comes from detectron2_maskrcnn_r_50_fpn
            # There was a false error from our size_assert code
            @torch._dynamo.optimize(nopython=True)
            def forward(pred_objectness_logits_3_: torch.Tensor):
                sort_3 = pred_objectness_logits_3_.sort(descending=True, dim=1)
                getitem_12 = sort_3[0]
                return getitem_12

            args = [((1, 100), (0, 1), torch.float16, "cuda", False)]
            args = [
                rand_strided(sh, st, dt, dev).requires_grad_(rg)
                for (sh, st, dt, dev, rg) in args
            ]
            result = forward(*args)
            assert same(result, torch.sort(args[0], descending=True, dim=1)[0])

        @requires_cuda()
        def test_scalar_triton_index(self):
            # The indirect indexing via a scalar like below used to lead to
            # bad triton code that made triton segfault when compiling.
            # See https://github.com/pytorch/torchdynamo/issues/1515
            def fn(a):
                zero = torch.zeros((16,), device=a.device, dtype=torch.int64)
                return (a[zero],)

            a = torch.randn((8,), dtype=torch.float32, device="cuda")

            fn_optimized = torch._dynamo.optimize("inductor")(fn)
            assert same(fn(a), fn_optimized(a))

        @requires_cuda()
        def test_indirect_indexing_dense_mask(self):
            def fn(x, y):
                ne = torch.ops.aten.ne.Scalar(x, 1)
                sum_1 = torch.ops.aten.sum.dim_IntList(ne, [1])
                sub = torch.ops.aten.sub.Tensor(sum_1, 1)
                unsqueeze = torch.ops.aten.unsqueeze.default(sub, -1)
                gather = torch.ops.aten.gather.default(x, 1, unsqueeze)
                squeeze = torch.ops.aten.squeeze.default(gather)
                out = torch.ops.aten.multiply(y, squeeze)
                return (out,)

            a = torch.zeros((1, 128), dtype=torch.int64, device="cuda")
            b = torch.zeros((1, 128), dtype=torch.int64, device="cuda")

            fn_optimized = torch._dynamo.optimize("inductor")(fn)
            assert same(fn(a, b), fn_optimized(a, b))

    class TritonCodeGenTests(TestCase):
        from torch._inductor.triton_ops.autotune import CachingAutotuner

        class NoOpCompilerBackend:
            def __init__(self):
                self.example_args = None
                self.model = None

            def noop_backend(
                self,
                model_: torch.fx.GraphModule,
                example_inputs_: typing.List[torch.Tensor],
            ):
                """
                The Noop backend does not compile the fx graph it is given.
                Instead, it transforms the fx graph so that its functions are
                aten operations. It then saves this graph.
                """
                from torch._functorch.aot_autograd import Interpreter
                from torch._inductor.decomposition import select_decomp_table
                from torch._subclasses import FakeTensorMode

                fake_mode = FakeTensorMode()

                def interpret(*args, **kwargs):
                    return Interpreter(model_).run(*args[0:], **kwargs)

                fake_flat_tensor_args = [
                    fake_mode.from_tensor(x) for x in example_inputs_
                ]
                fw_module = make_fx(interpret, select_decomp_table())(
                    *fake_flat_tensor_args
                )
                self.model = fw_module
                self.example_args = fake_flat_tensor_args
                return lambda x: example_inputs_

        def get_kernels(self, fn, args) -> typing.List[CachingAutotuner]:
            from torch._inductor.debug import DebugContext
            from torch._inductor.graph import GraphLowering
            from torch._inductor.virtualized import V

            cxt = TritonCodeGenTests.NoOpCompilerBackend()
            torch._dynamo.optimize(backend=cxt.noop_backend)(fn)(*args)
            graph = GraphLowering(cxt.model)
            graph.num_static_inputs = 0
            kernels = []
            with V.set_graph_handler(graph), V.set_debug_handler(DebugContext()):
                graph.run(*(cxt.example_args))
                mod = graph.compile_to_module()

                for val in mod.__dict__.values():
                    if isinstance(
                        val, torch._inductor.triton_ops.autotune.CachingAutotuner
                    ):
                        kernels.append(val)

            return kernels

        def test_divisibile_by_16_covers_numel_args(self):
            torch._dynamo.reset()

            def fn(a: torch.Tensor) -> torch.Tensor:
                return torch.sum(a)

            kernels = self.get_kernels(fn, [torch.randn([256, 256], device="cuda")])
            self.assertTrue(len(kernels) == 2, "SUM should result in two kernels")

            # kernel0 reduces from 256 to (xnumel=8, rnumel=8192), which means it reduces 256 by 256 into an array of
            # size 8 by accumulating 8192 elements at once note that rnumel is equal to 512 * 16, so rnumel which is
            # at slot 3 should be in the divisible by 16 descriptor
            arguments_that_are_divisible_by_16_in_kernel0 = (
                kernels[0].meta["configs"][0].divisible_by_16
            )
            self.assertEqual(arguments_that_are_divisible_by_16_in_kernel0, (0, 1, 3))

            # kernel1 reduces from 8 elements to a single scalar.
            arguments_that_are_divisible_by_16_in_kernel1 = (
                kernels[1].meta["configs"][0].divisible_by_16
            )
            self.assertEqual(arguments_that_are_divisible_by_16_in_kernel1, (0, 1))
            torch._dynamo.reset()

        def test_optimize_indexing_dtype(self):
            def fn(x: torch.Tensor) -> torch.Tensor:
                return aten.upsample_bilinear2d.vec(x, None, True, [2.0, 2.0])

            fn_opt = torch._dynamo.optimize("inductor")(fn)
            inps = [torch.randn(2, 4, 16, 16).cuda()]
            code = run_and_get_triton_code(fn_opt, *inps)
            self.assertTrue("to(tl.int32)" in code)
            self.assertFalse("to(tl.int64)" in code)

            self.assertEqual(fn_opt(*inps), fn(*inps))

        def test_not_materialize_pointwise_reduction(self):
            def fn(a, b):
                return (a - b).sum(dim=-1).amax(dim=-1)

            N = 16
            K = 7
            fn_opt = torch._dynamo.optimize("inductor")(fn)
            inps = [
                torch.randn(N, 1, K, device="cuda"),
                torch.randn(1, N, K, device="cuda"),
            ]
            code = run_and_get_triton_code(fn_opt, *inps)
            self.assertEqual(code.count("tl.store"), 1)
            self.assertTrue("out_ptr1" in code)
            self.assertFalse("out_ptr0" in code)
            self.assertEqual(fn_opt(*inps), fn(*inps))

        def test_cant_optimize_compute(self):
            def ones():
                return torch.ones([4], device="cuda")

            def suffix(inp):
                return (inp.to(torch.int64) + 1).to(torch.float64)

            ten = torch.rand([4], device="cuda")

            for foo in (
                lambda x: x + 2147483657,
                lambda x: torch.where(x < 0, ones(), ones() - 2) * (-(2 ** (40))),
                lambda x: x + ten,
                lambda x: x + ten.sum(),
            ):

                def fn():
                    return suffix(foo(ones()))

                fn_opt = torch._dynamo.optimize("inductor")(fn)
                code = run_and_get_triton_code(fn_opt)

                # this cannot be optimized away, value too large
                self.assertTrue("to(tl.int64)" in code)
                self.assertEqual(fn_opt(), fn())

        def test_optimize_compute(self):
            def ones():
                return torch.ones([4], device="cuda")

            def suffix(inp):
                return (inp.to(torch.int64) + 1).to(torch.float64)

            for foo in (
                lambda x: x + 500,
                lambda x: torch.where(x < 0, ones(), ones() - 2) * (-(2 ** (20))),
                lambda x: x / 30,
            ):

                def fn():
                    return suffix(foo(ones()))

                fn_opt = torch._dynamo.optimize("inductor")(fn)
                code = run_and_get_triton_code(fn_opt)

                # this can be optimized away, value too large
                self.assertTrue("to(tl.int64)" not in code)
                self.assertTrue("to(tl.int32)" in code)

                self.assertEqual(fn_opt(), fn())

        def test_kernel_names_descriptive(self):
            @torch._dynamo.optimize("inductor")
            def fn1(x):
                return x.cos().sin()

            @torch._dynamo.optimize("inductor")
            def fn2(x):
                x = torch.mm(x, x)
                x = torch.softmax(x, dim=1)
                return x

            mod = nn.Sequential(
                nn.Linear(4, 4),
                nn.LayerNorm(4),
                nn.ReLU(),
            ).cuda()

            @torch._dynamo.optimize("inductor")
            def fn3(x):
                return mod(x)

            func_and_kernel_aten = [
                (fn1, "triton_fused_cos_sin", (torch.randn(8, device="cuda"),)),
                (fn2, "triton_fused__softmax", (torch.randn(4, 4, device="cuda"),)),
                (
                    fn3,
                    "triton_fused_native_layer_norm_relu",
                    (torch.randn(4, 4, device="cuda"),),
                ),
            ]
            func_and_kernel_torch = [
                (fn1, "triton_fused_cos_sin", (torch.randn(8, device="cuda"),)),
                (fn2, "triton_fused_softmax", (torch.randn(4, 4, device="cuda"),)),
                (
                    fn3,
                    "triton_fused_LayerNorm_ReLU",
                    (torch.randn(4, 4, device="cuda"),),
                ),
            ]

            def test_funcs(func_and_kernel):
                with torch.no_grad():
                    for fn, kernel_name, inps in func_and_kernel:
                        code = run_and_get_triton_code(fn, *inps)
                        if kernel_name not in code:
                            print(code)
                        self.assertTrue(kernel_name in code)

            test_funcs(func_and_kernel_aten)
            patch.object(config.triton, "descriptive_names", "torch")(test_funcs)(
                func_and_kernel_torch
            )

        @patch.object(config, "profile_bandwidth", True)
        def test_bandwidth_profiler(self):
            @torch._dynamo.optimize("inductor")
            def fn(x):
                x = x.cos()
                x = x.cos()
                x = torch.mm(x, x)
                x = x.sin()
                x = x.relu()
                return x

            inp = torch.randn(4, 4, device="cuda")
            code = run_and_get_triton_code(fn, inp)
            fn(inp)
            self.assertTrue("start_graph" in code)
            self.assertTrue("end_graph" in code)

        def test_split_op_with_sym(self):
            def fn(x: torch.Tensor) -> torch.Tensor:
                # split(tensor, sympy.Integer), split(tensor, sympy.Expr)
                return torch.split(x, x.shape[0]), torch.split(x, x.shape[0] // 2)

            for dynamic_shapes in [True, False]:
                with torch._dynamo.config.patch(dynamic_shapes=dynamic_shapes):
                    torch._dynamo.reset()
                    fn_opt = torch._dynamo.optimize("inductor", dynamic=dynamic_shapes)(
                        fn
                    )
                    inps = torch.randn([5, 5])
                    fn_opt(inps)


class ExprPrinterTests(TestCase):
    def test_print_pow(self):
        s1 = sympy.Symbol("foo", integer=True)
        s2 = sympy.Symbol("bar", integer=True)
        s3 = sympy.Symbol("baz", integer=True)

        cases = (
            # expr, result
            # Test exprs.
            (
                s1 / (2 * s1 - 1) - 1 / (2 * s1 - 1),
                lambda c: f"((-1)*({c}/((-1) + (2*foo)))) + (foo*({c}/((-1) + (2*foo))))",
            ),
            (s1 / (s2 - s3), lambda c: f"foo*({c}/(bar + ((-1)*baz)))"),
            # Test Pow directly.
            (
                sympy.Pow(s1 + s2, 0),
                lambda _: "1",
            ),  # note: simplified before _print_Pow
            (
                sympy.Pow(s1 + s2, -3),
                lambda c: f"{c}/((bar + foo)*(bar + foo)*(bar + foo))",
            ),
            (sympy.Pow(s1 + s2, 2), lambda _: "(bar + foo)*(bar + foo)"),
        )

        for expr, result in cases:
            self.assertEqual(cexpr(expr), result(1.0))  # 1.0 for FP div
            self.assertEqual(texpr(expr), result(1))
            self.assertEqual(pexpr(expr), result(1))

    def test_print_floor(self):
        s1 = sympy.Symbol("s1", integer=False)
        expr = sympy.floor(s1)
        self.assertEqual(texpr(expr), "tl.math.floor(s1)")
        self.assertEqual(pexpr(expr), "math.floor(s1)")

    def test_print_ceil(self):
        s1 = sympy.Symbol("s1", integer=False)
        expr = sympy.ceiling(s1)
        self.assertEqual(pexpr(expr), "math.ceil(s1)")


if HAS_CUDA and not TEST_WITH_ASAN:

    class RNNTest(TestCase):
        class Model(torch.nn.Module):
            def __init__(self):
                super().__init__()
                self.gru = torch.nn.GRU(16, 16, batch_first=True)

            def forward(self, x):
                return self.gru(x)

        def test_rnn_compile_safe(self):
            device = torch.device("cuda")
            model = RNNTest.Model().to(device)
            model = torch._dynamo.optimize("inductor")(model)
            x = torch.rand(1024, 20, 16).to(device)
            model(x)


if HAS_CPU:

    class TestFull(TestCase):
        def test_full_dtype(self):
            pytypes = (
                bool,
                int,
                float,
                # TODO: Triton's JITFunction._type_of has no support for complex
                # complex,
            )

            dtypes = (
                torch.bool,
                torch.int32,
                torch.int64,
                torch.float32,
                torch.float64,
                None,
                # torch.complex64,
                # torch.complex128,
            )

            def fn(pytype, dtype):
                if pytype is bool:
                    fill_value = True
                elif pytype is int:
                    fill_value = 42
                elif pytype is float:
                    fill_value = 42.0
                else:
                    raise AssertionError(f"Unexpected Python type: {pytype}")

                return torch.full(
                    (4, 6), fill_value, dtype=dtype, device=torch.device("cpu")
                )

            fn_opt = torch._dynamo.optimize("inductor")(fn)

            for pytype, dtype in itertools.product(pytypes, dtypes):
                with enable_python_dispatcher():
                    with torch.no_grad():
                        ret_opt = fn_opt(pytype, dtype)

                self.assertEqual(ret_opt, fn(pytype, dtype))


if __name__ == "__main__":
    from torch._dynamo.test_case import run_tests

    if (HAS_CPU or HAS_CUDA) and not TEST_WITH_ROCM:
        run_tests(needs="filelock")<|MERGE_RESOLUTION|>--- conflicted
+++ resolved
@@ -12,7 +12,7 @@
 import typing
 import unittest
 import weakref
-from typing import Callable
+from typing import Callable, Tuple
 from unittest.mock import patch
 
 import numpy as np
@@ -275,14 +275,8 @@
 def run_and_get_cpp_code(fn, *args, **kwargs):
     torch._dynamo.reset()
     import io
-    from contextlib import redirect_stdout
-
-<<<<<<< HEAD
-    f = io.StringIO()
-    with redirect_stdout(f):
-        fn(*args)
-    s = f.getvalue()
-=======
+    import logging
+
     log_capture_string = io.StringIO()
     ch = logging.StreamHandler(log_capture_string)
     from torch._inductor.graph import output_code_log
@@ -291,7 +285,6 @@
     fn(*args, **kwargs)
     s = log_capture_string.getvalue()
     output_code_log.removeHandler(ch)
->>>>>>> 2f86c9bc
     return s
 
 
@@ -2502,7 +2495,7 @@
         self.common(fn, (torch.randn(4), torch.randn(4)), check_lowp=False)
 
     @requires_multigpu()
-    def test_recompile_on_index(self):
+    def test_multi_gpu_recompile_on_index(self):
         torch.set_float32_matmul_precision("high")
 
         def gemm(x, y):
@@ -5252,6 +5245,8 @@
 
     @config.patch(search_autotune_cache=False)
     def test_lowmem_dropout2(self):
+        if self.device == "cpu":
+            raise unittest.SkipTest("lowmem_dropout only supports cuda")
         m = torch.nn.Sequential(
             torch.nn.Linear(32, 32, bias=False),
             torch.nn.Dropout(),
@@ -5926,7 +5921,13 @@
         self.common(fn, ())
 
 
-def copy_tests(my_cls, other_cls, suffix, test_skips=None):  # noqa: B902
+@dataclasses.dataclass
+class TestFailure:
+    suffixes: Tuple[str]
+    is_skip: bool = False
+
+
+def copy_tests(my_cls, other_cls, suffix, test_failures=None):  # noqa: B902
     for name, value in my_cls.__dict__.items():
         if name.startswith("test_"):
             # You cannot copy functions in Python, so we use lambdas here to
@@ -5934,12 +5935,17 @@
             # would modify all methods sharing the same object id. Also, by
             # using a default argument in a lambda, we create a copy instead of
             # a reference. Otherwise, we would lose access to the value.
-            skips = test_skips and test_skips.get(name)
-            if skips and suffix in skips:
+            tf = test_failures and test_failures.get(name)
+            if tf is not None and suffix in tf.suffixes:
+                skip_func = (
+                    unittest.skip("Skipped!")
+                    if tf.is_skip
+                    else unittest.expectedFailure
+                )
                 setattr(
                     other_cls,
                     f"{name}_{suffix}",
-                    unittest.skip("Skipped!")(lambda self, value=value: value(self)),
+                    skip_func(lambda self, value=value: value(self)),
                 )
             else:
                 setattr(
@@ -5947,7 +5953,7 @@
                 )
 
 
-if HAS_CPU:
+if HAS_CPU and not torch.backends.mps.is_available():
 
     class SweepInputsCpuTest(SweepInputs2, TestCase):
         gen = InputGen(10, "cpu")
@@ -6512,6 +6518,38 @@
                     )
                     if codecache.valid_vec_isa_list():
                         assert metrics.generated_cpp_vec_kernel_count == 1
+
+        def test_do_not_insert_to_dtype_for_memory_copy_only_kernel(self):
+            def fn(x):
+                res = x.clone()
+                return (res,)
+
+            x = torch.randn((100, 100), dtype=torch.bfloat16)
+
+            torch._dynamo.reset()
+            metrics.reset()
+            traced = make_fx(fn)(x)
+            compiled = compile_fx_inner(traced, [x])
+            assert same(fn(x)[0], compiled([x])[0])
+            assert metrics.cpp_to_dtype_count == 0
+            if codecache.valid_vec_isa_list():
+                assert metrics.generated_cpp_vec_kernel_count == 1
+
+        def test_insert_to_dtype_count(self):
+            def fn(x):
+                res = x.relu()
+                return (res,)
+
+            x = torch.randn((100, 100), dtype=torch.bfloat16)
+
+            torch._dynamo.reset()
+            metrics.reset()
+            traced = make_fx(fn)(x)
+            compiled = compile_fx_inner(traced, [x])
+            assert same(fn(x)[0], compiled([x])[0])
+            assert metrics.cpp_to_dtype_count == 2
+            if codecache.valid_vec_isa_list():
+                assert metrics.generated_cpp_vec_kernel_count == 1
 
         @unittest.skipIf(
             not codecache.valid_vec_isa_list(), "Does not support vectorization"
@@ -7452,7 +7490,7 @@
             https://github.com/pytorch/torchdynamo/issues/1670
             """
             from torch._C import _cuda_getCurrentRawStream as get_cuda_stream
-            from torch._inductor.triton_ops.autotune import CachingAutotuner, grid
+            from torch._inductor.triton_heuristics import CachingAutotuner, grid
             from torch._inductor.utils import instance_descriptor
 
             def autotune(configs, meta):
@@ -7557,7 +7595,7 @@
             assert same(fn(a, b), fn_optimized(a, b))
 
     class TritonCodeGenTests(TestCase):
-        from torch._inductor.triton_ops.autotune import CachingAutotuner
+        from torch._inductor.triton_heuristics import CachingAutotuner
 
         class NoOpCompilerBackend:
             def __init__(self):
@@ -7609,7 +7647,7 @@
 
                 for val in mod.__dict__.values():
                     if isinstance(
-                        val, torch._inductor.triton_ops.autotune.CachingAutotuner
+                        val, torch._inductor.triton_heuristics.CachingAutotuner
                     ):
                         kernels.append(val)
 
