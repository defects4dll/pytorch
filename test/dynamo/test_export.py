--- conflicted
+++ resolved
@@ -873,17 +873,10 @@
         class MyBlock(torch.nn.Module):
             def __init__(self):
                 super().__init__()
-<<<<<<< HEAD
 
             def forward(self, x):
                 return torch.cos(x).relu()
 
-=======
-
-            def forward(self, x):
-                return torch.cos(x).relu()
-
->>>>>>> e3ed55d4
         class MyModule(torch.nn.Module):
             def __init__(self):
                 super().__init__()
