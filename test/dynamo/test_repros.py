"""
PYTEST_DONT_REWRITE (prevents pytest from rewriting assertions, which interferes
with test_rewrite_assert_with_msg and test_rewrite_assert_without_msg)
"""
# Owner(s): ["module: dynamo"]
import collections
import copy
import inspect
import itertools
import random
import unittest
import weakref
from abc import ABC
from collections import namedtuple
from copy import deepcopy
from typing import List

import numpy as np
import torch

import torch._dynamo.test_case
import torch._dynamo.testing
import torch._dynamo.utils

import torch._functorch.config

try:
    from test_minifier import requires_cuda
except ImportError:
    from .test_minifier import requires_cuda

from torch import nn
from torch._dynamo.debug_utils import same_two_models
from torch._dynamo.testing import rand_strided, requires_static_shapes, same
from torch._dynamo.utils import ifdyn, ifunspec
from torch.nn import functional as F


_orig_module_call = torch.nn.Module.__call__


def is_fx_tracing_test() -> bool:
    """
    Copied from the hpc trainer codebase
    """
    return torch.nn.Module.__call__ is not _orig_module_call


def has_detectron2():
    try:
        from detectron2.layers.mask_ops import _paste_masks_tensor_shape

        return _paste_masks_tensor_shape is not None
    except ImportError:
        return False


def _do_paste_mask(masks, boxes, img_h: int, img_w: int, skip_empty: bool = True):
    # from detectron2 mask_ops.py

    device = masks.device

    if skip_empty and not torch.jit.is_scripting():
        x0_int, y0_int = torch.clamp(boxes.min(dim=0).values.floor()[:2] - 1, min=0).to(
            dtype=torch.int32
        )
        x1_int = torch.clamp(boxes[:, 2].max().ceil() + 1, max=img_w).to(
            dtype=torch.int32
        )
        y1_int = torch.clamp(boxes[:, 3].max().ceil() + 1, max=img_h).to(
            dtype=torch.int32
        )
    else:
        x0_int, y0_int = 0, 0
        x1_int, y1_int = img_w, img_h
    x0, y0, x1, y1 = torch.split(boxes, 1, dim=1)  # each is Nx1

    N = masks.shape[0]

    img_y = torch.arange(y0_int, y1_int, device=device, dtype=torch.float32) + 0.5
    img_x = torch.arange(x0_int, x1_int, device=device, dtype=torch.float32) + 0.5
    img_y = (img_y - y0) / (y1 - y0) * 2 - 1
    img_x = (img_x - x0) / (x1 - x0) * 2 - 1
    # img_x, img_y have shapes (N, w), (N, h)

    gx = img_x[:, None, :].expand(N, img_y.size(1), img_x.size(1))
    gy = img_y[:, :, None].expand(N, img_y.size(1), img_x.size(1))
    grid = torch.stack([gx, gy], dim=3)

    if not torch.jit.is_scripting():
        if not masks.dtype.is_floating_point:
            masks = masks.float()
    img_masks = F.grid_sample(masks, grid.to(masks.dtype), align_corners=False)

    if skip_empty and not torch.jit.is_scripting():
        return img_masks[:, 0], (slice(y0_int, y1_int), slice(x0_int, x1_int))
    else:
        return img_masks[:, 0], ()


def cat(tensors, dim=0):
    # from detectron2 wrappers.py
    assert isinstance(tensors, (list, tuple))
    if len(tensors) == 1:
        return tensors[0]
    return torch.cat(tensors, dim)


def shapes_to_tensor(x, device=None):
    # from detectron2 wrappers.py
    if torch.jit.is_scripting():
        return torch.as_tensor(x, device=device)
    if torch.jit.is_tracing():
        assert all(
            [isinstance(t, torch.Tensor) for t in x]
        ), "Shape should be tensor during tracing!"
        # as_tensor should not be used in tracing because it records a constant
        ret = torch.stack(x)
        if ret.device != device:  # avoid recording a hard-coded device if not necessary
            ret = ret.to(device=device)
        return ret
    return torch.as_tensor(x, device=device)


class Boxes:
    # from detectron2 poolers.py
    def __init__(self, tensor: torch.Tensor):
        """
        Args:
            tensor (Tensor[float]): a Nx4 matrix.  Each row is (x1, y1, x2, y2).
        """
        device = (
            tensor.device if isinstance(tensor, torch.Tensor) else torch.device("cpu")
        )
        tensor = torch.as_tensor(tensor, dtype=torch.float32, device=device)
        if tensor.numel() == 0:
            # Use reshape, so we don't end up creating a new tensor that does not depend on
            # the inputs (and consequently confuses jit)
            tensor = tensor.reshape((-1, 4)).to(dtype=torch.float32, device=device)
        assert tensor.dim() == 2 and tensor.size(-1) == 4, tensor.size()
        self.tensor = tensor

    def __len__(self) -> int:
        return self.tensor.shape[0]

    @property
    def device(self):
        return self.tensor.device


def convert_boxes_to_pooler_format(box_lists):
    # from detectron2 structures.py
    boxes = torch.cat([x.tensor for x in box_lists], dim=0)
    # __len__ returns Tensor in tracing.
    sizes = shapes_to_tensor([x.__len__() for x in box_lists], device=boxes.device)
    indices = torch.repeat_interleave(
        torch.arange(len(box_lists), dtype=boxes.dtype, device=boxes.device), sizes
    )
    return cat([indices[:, None], boxes], dim=1)


ReformerBackwardOutput = namedtuple(
    "ReformerBackwardOutput",
    ["attn_output", "hidden_states", "grad_attn_output", "grad_hidden_states"],
)
ReformerEncoderOutput = namedtuple(
    "ReformerEncoderOutput",
    ["hidden_states", "all_hidden_states", "all_attentions", "past_buckets_states"],
)


class _ReversibleFunction(torch.autograd.Function):
    # taken from modeling_reformer.py in huggingface
    @staticmethod
    def forward(
        ctx,
        hidden_states,
        layers,
        attention_mask,
        head_mask,
        num_hashes,
        all_hidden_states,
        all_attentions,
        past_buckets_states,
        use_cache,
        orig_sequence_length,
        output_hidden_states,
        output_attentions,
    ):
        all_buckets = ()

        # split duplicated tensor
        hidden_states, attn_output = torch.chunk(hidden_states, 2, dim=-1)

        for layer_id, (layer, layer_head_mask) in enumerate(zip(layers, head_mask)):
            if output_hidden_states is True:
                all_hidden_states.append(hidden_states)

            attn_output = layer(attn_output)

        # Add last layer
        if output_hidden_states is True:
            all_hidden_states.append(hidden_states)

        # attach params to ctx for backward
        ctx.save_for_backward(attn_output.detach(), hidden_states.detach())
        ctx.layers = layers
        ctx.all_buckets = all_buckets
        ctx.head_mask = head_mask
        ctx.attention_mask = attention_mask

        # Concatenate 2 RevNet outputs
        return torch.cat([attn_output, hidden_states], dim=-1)

    @staticmethod
    def backward(ctx, grad_hidden_states):
        grad_attn_output, grad_hidden_states = torch.chunk(
            grad_hidden_states, 2, dim=-1
        )

        # retrieve params from ctx for backward
        attn_output, hidden_states = ctx.saved_tensors

        # create tuple
        output = ReformerBackwardOutput(
            attn_output=attn_output,
            hidden_states=hidden_states,
            grad_attn_output=grad_attn_output,
            grad_hidden_states=grad_hidden_states,
        )

        # free memory
        del grad_attn_output, grad_hidden_states, attn_output, hidden_states

        layers = ctx.layers
        all_buckets = ctx.all_buckets
        head_mask = ctx.head_mask
        attention_mask = ctx.attention_mask

        for idx, layer in enumerate(layers[::-1]):
            # pop last buckets from stack
            buckets = all_buckets[-1]
            all_buckets = all_buckets[:-1]

            # backprop
            output = layer.backward_pass(
                next_attn_output=output.attn_output,
                hidden_states=output.hidden_states,
                grad_attn_output=output.grad_attn_output,
                grad_hidden_states=output.grad_hidden_states,
                head_mask=head_mask[len(layers) - idx - 1],
                attention_mask=attention_mask,
                buckets=buckets,
            )

        assert all_buckets == (), "buckets have to be empty after backpropagation"
        grad_hidden_states = torch.cat(
            [output.grad_attn_output, output.grad_hidden_states], dim=-1
        )

        # num of return vars has to match num of forward() args
        # return gradient for hidden_states arg and None for other args
        return (
            grad_hidden_states,
            None,
            None,
            None,
            None,
            None,
            None,
            None,
            None,
            None,
            None,
            None,
        )


class ReformerEncoder(torch.nn.Module):
    def __init__(self):
        super().__init__()
        self.dropout = 0.5
        self.layer_norm = torch.nn.LayerNorm(512, eps=1.0e-12)
        self.layers = [torch.nn.Linear(256, 256)]

    def forward(
        self,
        hidden_states,
        attention_mask=None,
        head_mask=[None] * 6,
        num_hashes=None,
        use_cache=False,
        orig_sequence_length=64,
        output_hidden_states=False,
        output_attentions=False,
    ):
        # hidden_states and attention lists to be filled if wished
        all_hidden_states = []
        all_attentions = []
        past_buckets_states = [((None), (None)) for i in range(len(self.layers))]

        # concat same tensor for reversible ResNet
        hidden_states = torch.cat([hidden_states, hidden_states], dim=-1)
        hidden_states = _ReversibleFunction.apply(
            hidden_states,
            self.layers,
            attention_mask,
            head_mask,
            num_hashes,
            all_hidden_states,
            all_attentions,
            past_buckets_states,
            use_cache,
            orig_sequence_length,
            output_hidden_states,
            output_attentions,
        )

        # Apply layer norm to concatenated hidden states
        hidden_states = self.layer_norm(hidden_states)

        # Apply dropout
        hidden_states = torch.nn.functional.dropout(
            hidden_states, p=self.dropout, training=self.training
        )

        return ReformerEncoderOutput(
            hidden_states=hidden_states,
            all_hidden_states=all_hidden_states,
            all_attentions=all_attentions,
            past_buckets_states=past_buckets_states,
        )


def longformer_chunk(hidden_states, window_overlap=256):
    """convert into overlapping chunks. Chunk size = 2w, overlap size = w"""

    # non-overlapping chunks of size = 2w
    hidden_states = hidden_states.view(
        hidden_states.size(0),
        hidden_states.size(1) // (window_overlap * 2),
        window_overlap * 2,
        hidden_states.size(2),
    )

    # use `as_strided` to make the chunks overlap with an overlap size = window_overlap
    chunk_size = list(hidden_states.size())
    chunk_size[1] = chunk_size[1] * 2 - 1

    chunk_stride = list(hidden_states.stride())
    chunk_stride[1] = chunk_stride[1] // 2
    return hidden_states.as_strided(size=chunk_size, stride=chunk_stride)


class PartialT5(torch.nn.Module):
    # Highly simplified T5Attention prefix
    def __init__(self):
        super().__init__()
        self.q = torch.nn.Linear(512, 512)
        self.k = torch.nn.Linear(512, 512)
        self.v = torch.nn.Linear(512, 512)

    def forward(
        self,
        hidden_states,
        key_value_states=None,
        past_key_value=None,
        query_length=None,
    ):
        batch_size, seq_length = hidden_states.shape[:2]

        real_seq_length = seq_length

        if past_key_value is not None:
            assert (
                len(past_key_value) == 2
            ), f"past_key_value should have 2 past states: keys and values. Got { len(past_key_value)} past states"
            real_seq_length += (
                past_key_value[0].shape[2] if query_length is None else query_length
            )

        def shape(states):
            """projection"""
            return states.view(batch_size, -1, 8, 64).transpose(1, 2)

        def project(hidden_states, proj_layer, key_value_states, past_key_value):
            """projects hidden states correctly to key/query states"""
            if key_value_states is None:
                # self-attn
                # (batch_size, n_heads, seq_length, dim_per_head)
                hidden_states = shape(proj_layer(hidden_states))
            elif past_key_value is None:
                # cross-attn
                # (batch_size, n_heads, seq_length, dim_per_head)
                hidden_states = shape(proj_layer(key_value_states))

            if past_key_value is not None:
                if key_value_states is None:
                    # self-attn
                    # (batch_size, n_heads, key_length, dim_per_head)
                    hidden_states = torch.cat([past_key_value, hidden_states], dim=2)
                else:
                    # cross-attn
                    hidden_states = past_key_value
            return hidden_states

        # get query states
        query_states = shape(
            self.q(hidden_states)
        )  # (batch_size, n_heads, seq_length, dim_per_head)

        # get key/value states
        key_states = project(
            hidden_states,
            self.k,
            key_value_states,
            past_key_value[0] if past_key_value is not None else None,
        )
        value_states = project(
            hidden_states,
            self.v,
            key_value_states,
            past_key_value[1] if past_key_value is not None else None,
        )

        # compute scores
        scores = torch.matmul(query_states, key_states.transpose(3, 2))

        # (truncated here )
        return scores, value_states


class ChunkReformerFeedForward(torch.nn.Module):
    # simplified from HF modeling_reformer.py
    def __init__(self):
        super().__init__()
        self.layer_norm = torch.nn.LayerNorm(256, eps=1e-12)
        self.dense = torch.nn.Linear(256, 256)
        self.output = torch.nn.Linear(256, 256)

    def forward(self, attention_output):
        return apply_chunking_to_forward(
            self.forward_chunk,
            attention_output + 1,
        )

    def forward_chunk(self, hidden_states):
        hidden_states = self.layer_norm(hidden_states)
        hidden_states = self.dense(hidden_states)
        return self.output(hidden_states)


def apply_chunking_to_forward(forward_fn, *input_tensors):
    # simplified from HF model_utils.py
    assert len(input_tensors) > 0
    tensor_shape = input_tensors[0].shape[1]
    assert all(input_tensor.shape[1] == tensor_shape for input_tensor in input_tensors)
    num_args_in_forward_chunk_fn = len(inspect.signature(forward_fn).parameters)
    if num_args_in_forward_chunk_fn != len(input_tensors):
        raise ValueError()

    return forward_fn(*input_tensors)


class FakeMamlInner(torch.nn.Module):
    def __init__(self):
        super().__init__()
        self.linear = torch.nn.Linear(784, 5)

    def forward(self, x, ignored=None, bn_training=False):
        return self.linear(x.view(x.shape[0], -1))


class PartialMaml(torch.nn.Module):
    # Highly simplified version of maml.meta.Meta.finetuning
    def __init__(self):
        super().__init__()
        self.net = FakeMamlInner()
        self.update_step_test = 10
        self.update_lr = 0.4

    def forward(self, x_spt, y_spt, x_qry, y_qry):
        querysz = x_qry.size(0)

        corrects = [0 for _ in range(self.update_step_test + 1)]

        # in order to not ruin the state of running_mean/variance and bn_weight/bias
        # we finetunning on the copied model instead of self.net
        net = deepcopy(self.net)

        # 1. run the i-th task and compute loss for k=0
        logits = net(x_spt)
        loss = F.cross_entropy(logits, y_spt)
        grad = torch.autograd.grad(loss, net.parameters())
        fast_weights = list(
            map(lambda p: p[1] - self.update_lr * p[0], zip(grad, net.parameters()))
        )

        # this is the loss and accuracy before first update
        with torch.no_grad():
            # [setsz, nway]
            logits_q = net(x_qry, net.parameters(), bn_training=True)
            # [setsz]
            pred_q = F.softmax(logits_q, dim=1).argmax(dim=1)
            # scalar
            correct = torch.eq(pred_q, y_qry).sum().item()
            corrects[0] = corrects[0] + correct

        # this is the loss and accuracy after the first update
        with torch.no_grad():
            # [setsz, nway]
            logits_q = net(x_qry, fast_weights, bn_training=True)
            # [setsz]
            pred_q = F.softmax(logits_q, dim=1).argmax(dim=1)
            # scalar
            correct = torch.eq(pred_q, y_qry).sum().item()
            corrects[1] = corrects[1] + correct

        del net

        accs = torch.tensor(corrects) / querysz

        return accs


class ModelOutput(collections.OrderedDict):
    """based on file_utils.py in HuggingFace"""

    def __getitem__(self, k):
        if isinstance(k, str):
            inner_dict = dict(self.items())
            return inner_dict[k]
        else:
            return self.to_tuple()[k]

    def __setattr__(self, name, value):
        if name in self.keys() and value is not None:
            # Don't call self.__setitem__ to avoid recursion errors
            super().__setitem__(name, value)
        super().__setattr__(name, value)

    def __setitem__(self, key, value):
        # Will raise a KeyException if needed
        super().__setitem__(key, value)
        # Don't call self.__setattr__ to avoid recursion errors
        super().__setattr__(key, value)

    def to_tuple(self):
        return tuple(self[k] for k in self.keys())


def create_rand_mask_from_inputs(
    from_blocked_mask,
    to_blocked_mask,
    rand_attn,
    num_attention_heads,
    num_rand_blocks,
    batch_size,
    from_seq_length,
    from_block_size,
):
    """taken from HF modeling_big_bird.py"""
    num_windows = from_seq_length // from_block_size - 2
    rand_mask = torch.stack(
        [p1[i1.flatten()] for p1, i1 in zip(to_blocked_mask, rand_attn)]
    )
    rand_mask = rand_mask.view(
        batch_size, num_attention_heads, num_windows, num_rand_blocks * from_block_size
    )
    rand_mask = torch.einsum("blq,bhlk->bhlqk", from_blocked_mask[:, 1:-1], rand_mask)
    return rand_mask


class SequentialAppendList(torch.nn.Sequential):
    """from timm/models/vovnet.py"""

    def forward(self, x: torch.Tensor, concat_list: List[torch.Tensor]) -> torch.Tensor:
        for i, module in enumerate(self):
            if i == 0:
                concat_list.append(module(x))
            else:
                concat_list.append(module(concat_list[-1]))
        x = torch.cat(concat_list, dim=1)
        return x, concat_list


class BatchNormAct2d(torch.nn.BatchNorm2d):
    """Taken from timm"""

    def __init__(
        self,
        num_features,
        eps=1e-5,
        momentum=0.1,
        affine=True,
        track_running_stats=True,
        act_layer=torch.nn.ReLU,
        inplace=True,
    ):
        super().__init__(
            num_features,
            eps=eps,
            momentum=momentum,
            affine=affine,
            track_running_stats=track_running_stats,
        )
        self.act = act_layer(inplace=inplace)

    @torch.jit.ignore
    def _forward_python(self, x):
        return super().forward(x)

    def forward(self, x):
        if torch.jit.is_scripting():
            x = self._forward_jit(x)
        else:
            x = self._forward_python(x)
        x = self.act(x)
        return x


def get_parameter_dtype(parameter):
    """from huggingface model_utils.py"""
    try:
        return next(parameter.parameters()).dtype
    except StopIteration:
        # For nn.DataParallel compatibility in PyTorch 1.5

        def find_tensor_attributes(module):
            tuples = [(k, v) for k, v in module.__dict__.items() if torch.is_tensor(v)]
            return tuples

        gen = parameter._named_members(get_members_fn=find_tensor_attributes)
        first_tuple = next(gen)
        return first_tuple[1].dtype


class DummyConfig:
    attn_layers = ["local", "lsh", "local", "lsh", "local", "lsh"]
    lsh_attn_chunk_length = 64
    local_attn_chunk_length = 64


def _get_min_chunk_len(config):
    """from hf_Reformer"""
    attn_types = config.attn_layers
    attn_types_set = set(attn_types)
    if len(attn_types_set) == 1 and attn_types[0] == "lsh":
        return config.lsh_attn_chunk_length
    elif len(attn_types_set) == 1 and attn_types[0] == "local":
        return config.local_attn_chunk_length
    elif len(attn_types_set) == 2 and attn_types_set == set(  # noqa: C405
        ["lsh", "local"]
    ):
        return min(config.lsh_attn_chunk_length, config.local_attn_chunk_length)
    else:
        raise NotImplementedError(
            f"Only attn layer types 'lsh' and 'local' exist, but `config.attn_layers`: {config.attn_layers}. Select "
            "attn layer types from ['lsh', 'local'] only."
        )


def _stable_argsort(vector, dim):
    """from hf_Reformer"""
    # this function scales the vector so that torch.argsort is stable.
    # torch.argsort is not stable on its own
    scale_offset = torch.arange(vector.shape[dim], device=vector.device).view(1, 1, -1)
    scale_offset = scale_offset.expand(vector.shape)
    scaled_vector = vector.shape[dim] * vector + (scale_offset % vector.shape[dim])
    return torch.argsort(scaled_vector, dim=dim)


def _get_sorted_bucket_idx_and_undo_sorted_bucket_idx(buckets):
    """from hf_Reformer"""
    # no gradients are needed
    with torch.no_grad():
        # hash-based sort
        sorted_bucket_idx = _stable_argsort(buckets, dim=-1)

        # create simple indices to scatter to, to have undo sort
        indices = (
            torch.arange(sorted_bucket_idx.shape[-1], device=buckets.device)
            .view(1, 1, -1)
            .expand(sorted_bucket_idx.shape)
        )

        # get undo sort
        undo_sorted_bucket_idx = sorted_bucket_idx.new(*sorted_bucket_idx.size())
        undo_sorted_bucket_idx.scatter_(-1, sorted_bucket_idx, indices)

    return sorted_bucket_idx, undo_sorted_bucket_idx


class FeedForwardLayer(nn.Module):
    def __init__(self, d_model, dim_feedforward, activation, dropout) -> None:
        super().__init__()
        self.linear1 = nn.Linear(d_model, dim_feedforward)
        self.activation = activation
        self.dropout1 = nn.Dropout(dropout)
        self.linear2 = nn.Linear(dim_feedforward, d_model)
        self.dropout2 = nn.Dropout(dropout)

    def forward(self, x):
        return self.dropout2(
            self.linear2(self.dropout1(self.activation(self.linear1(x))))
        )


class TransformerEncoderLayer(nn.Module):
    def __init__(
        self,
        d_model,
        nhead,
        dim_feedforward=2048,
        dropout=0.1,
        activation=nn.ReLU(),
        layer_norm_eps=1e-5,
    ):
        super().__init__()
        self.self_attn = nn.MultiheadAttention(d_model, nhead, dropout=dropout)
        self.norm1 = nn.LayerNorm(d_model, eps=layer_norm_eps)
        self.norm2 = nn.LayerNorm(d_model, eps=layer_norm_eps)
        self.dropout = nn.Dropout(dropout)
        self.ff_block = FeedForwardLayer(d_model, dim_feedforward, activation, dropout)

    def forward(self, src, src_mask=None, src_key_padding_mask=None):
        x = src
        x = self.norm1(x + self._sa_block(x, src_mask, src_key_padding_mask))
        x = self.norm2(x + self._ff_block(x))
        return x

    # self-attention block
    def _sa_block(self, x, attn_mask, key_padding_mask):
        x = self.self_attn(
            x,
            x,
            x,
            attn_mask=attn_mask,
            key_padding_mask=key_padding_mask,
            need_weights=False,
        )[0]
        return self.dropout(x)

    # feed forward block
    def _ff_block(self, x):
        return self.ff_block(x)


class TestModule(torch.nn.Module):
    def inner_fn(self, left, right):
        return tuple(left) == tuple(right)

    def fn(self, tensor):
        if type(tensor) is int:
            return False

        torch.add(tensor, tensor)
        return self.inner_fn(tensor.shape, (1, 2, 3))


class ReproTests(torch._dynamo.test_case.TestCase):
    def test_do_paste_mask(self):
        torch._dynamo.utils.counters.clear()
        opt__do_paste_mask = torch._dynamo.optimize(
            torch._dynamo.testing.CompileCounter()
        )(_do_paste_mask)
        opt__do_paste_mask(
            torch.randn(1, 1, 28, 28),
            torch.tensor([[0.0, 1, 2, 4]]) * 1,
            427,
            640,
            True,
        )
        opt__do_paste_mask(
            torch.randn(1, 1, 28, 28),
            torch.tensor([[0.0, 1, 2, 4]]) * 2,
            427,
            640,
            True,
        )
        opt__do_paste_mask(
            torch.randn(1, 1, 28, 28),
            torch.tensor([[0.0, 1, 2, 4]]) * 3,
            612,
            612,
            True,
        )
        opt__do_paste_mask(
            torch.randn(1, 1, 28, 28),
            torch.tensor([[0.0, 1, 2, 4]]) * 4,
            612,
            612,
            True,
        )
        opt__do_paste_mask(
            torch.randn(1, 1, 28, 28),
            torch.tensor([[0.0, 1, 2, 4]]) * 2,
            427,
            640,
            False,
        )

        self.assertGreaterEqual(torch._dynamo.utils.counters["frames"]["ok"], 3)
        self.assertEqual(
            torch._dynamo.utils.counters["frames"]["total"],
            torch._dynamo.utils.counters["frames"]["ok"] + 1,
        )

    def test_convert_boxes_to_pooler_format(self):
        boxes1 = [
            Boxes(torch.arange(0, 8).reshape((2, 4))),
            Boxes(torch.arange(8, 16).reshape((2, 4))),
        ]
        boxes2 = [
            Boxes(torch.arange(16, 20).reshape((1, 4))),
            Boxes(torch.arange(20, 24).reshape((1, 4))),
        ]
        correct1 = convert_boxes_to_pooler_format(boxes1)
        correct2 = convert_boxes_to_pooler_format(boxes2)
        fn = convert_boxes_to_pooler_format
        cnt = torch._dynamo.testing.CompileCounter()
        opt_fn = torch._dynamo.optimize(cnt)(fn)
        self.assertTrue(same(opt_fn(boxes1), correct1))
        self.assertTrue(same(opt_fn(boxes2), correct2))

        # repeat_interleave is a dynamic shape operator we do not execute/
        # In the future, we could reduce the frame_count down to 1
        # by guarding on the exact values of `Tensor repeats` arg
        self.assertEqual(cnt.frame_count, ifdyn(2, 4))
        self.assertEqual(cnt.op_count, ifdyn(9, 10))

    def test_boxes_len(self):
        def fn(boxes):
            return len(boxes) + boxes.__len__() + boxes.tensor

        boxes1 = Boxes(torch.arange(0, 8).reshape((2, 4)))
        cnt = torch._dynamo.testing.CompileCounter()
        opt_fn = torch._dynamo.optimize_assert(cnt)(fn)
        self.assertTrue(same(opt_fn(boxes1), boxes1.tensor + 4.0))

        self.assertEqual(cnt.frame_count, 1)
        self.assertEqual(cnt.op_count, ifdyn(6, 1))

    def _reformer(self, nopython):
        input = torch.randn([1, 64, 256])
        model = ReformerEncoder()
        torch.manual_seed(1337)
        correct = copy.deepcopy(model)(input)
        cnt = torch._dynamo.testing.CompileCounter()
        torch.manual_seed(1337)
        opt_model = torch._dynamo.optimize(cnt, nopython=nopython)(model)
        self.assertTrue(same(opt_model(input), correct))
        return cnt

    @requires_cuda()
    def test_sub_alpha_scalar_repro(self):
        @torch.compile(backend="aot_eager")
        def f(x):
            return x.sub(1, alpha=2)

        f(torch.ones(2, device="cuda", dtype=torch.float64))

    def test_embedding_backward_broadcasting_decomp(self):
        def f(grad_output, indices):
            num_weights = 10
            padding_idx = 1
            scale_grad_by_freq = True
            return torch.ops.aten.embedding_dense_backward(
                grad_output, indices, num_weights, padding_idx, scale_grad_by_freq
            )

        f_compiled = torch.compile(f, backend="aot_eager")

        grad_output = torch.ones(2, 4, 3, dtype=torch.float16)
        indices = torch.ones(2, 4, dtype=torch.int64)

        out_ref = f(grad_output, indices)
        out_test = f_compiled(grad_output, indices)

        self.assertEqual(out_ref, out_test)

    def test_reformer_eval(self):
        with torch.no_grad():
            cnt = self._reformer(nopython=True)
        self.assertEqual(cnt.frame_count, 1)
        self.assertEqual(cnt.op_count, 10)

    def test_reformer_train(self):
        with torch.enable_grad():
            cnt = self._reformer(nopython=False)
        # cant inline torch.autograd.Function means graph break
        self.assertEqual(cnt.frame_count, 4)
        self.assertEqual(cnt.op_count, 10)

    def test_longformer_chunk(self):
        input1 = torch.randn([1, 4096, 1])
        input2 = torch.randn([12, 4096, 64])
        correct1 = longformer_chunk(input1)
        correct2 = longformer_chunk(input2)
        fn = longformer_chunk
        cnt = torch._dynamo.testing.CompileCounter()
        opt_fn = torch._dynamo.optimize_assert(cnt)(fn)
        self.assertTrue(same(opt_fn(input1), correct1))
        self.assertTrue(same(opt_fn(input2), correct2))
        self.assertTrue(same(opt_fn(input1), correct1))
        self.assertTrue(same(opt_fn(input2), correct2))

        self.assertEqual(cnt.frame_count, 2)
        self.assertEqual(cnt.op_count, ifunspec(42, ifdyn(38, 4)))

    def test_hf_t5_forward(self):
        input = torch.randn([1, 2048, 512])
        model = PartialT5()
        correct = model(input)
        cnt = torch._dynamo.testing.CompileCounter()
        opt_model = torch._dynamo.optimize_assert(cnt)(model)
        self.assertTrue(same(opt_model(input), correct))

        self.assertEqual(cnt.frame_count, 1)
        self.assertEqual(cnt.op_count, ifdyn(13, 11))

    def test_slicing_dynamic_shape(self):
        def fn(y):
            x = torch.ones(8)
            idx = y[0]
            out = x[idx:]
            return (out + 3) * 5

        counter = torch._dynamo.testing.CompileCounter()
        opt_fn = torch._dynamo.optimize(counter)(fn)
        out = opt_fn(torch.ones(10, dtype=torch.long))
        # idx should be 1 -> slicing off [1:] of 8 elem tensor
        self.assertEqual(list(out.shape), [7])

        expected_ops = ifdyn(5, 4)
        expected_frame = ifdyn(1, 2)

        self.assertEqual(expected_ops, expected_ops)
        self.assertEqual(expected_frame, expected_frame)

        self.assertEqual(list(opt_fn(torch.tensor([4])).shape), [4])

    def test_slicing_dynamic_shape_setitem(self):
        def fn(input_lengths: torch.Tensor, new_ones_1):
            getitem_13 = input_lengths[3]
            new_ones_1[(3, slice(getitem_13, None, None))] = 0
            setitem_13 = new_ones_1
            return (setitem_13,)

        x = torch.randn(10).to(dtype=torch.int64)
        y = torch.randn(10, 204)
        ref = fn(x, y)
        opt_fn = torch._dynamo.optimize("aot_eager")(fn)
        res = opt_fn(x, y)
        self.assertTrue(same(ref, res))

    @requires_static_shapes
    def test_chunk_reformer_ff(self):
        input = torch.randn([1, 4096, 256])
        model = ChunkReformerFeedForward()
        correct = model(input)
        cnt = torch._dynamo.testing.CompileCounter()
        opt_model = torch._dynamo.optimize_assert(cnt)(model)
        self.assertTrue(same(opt_model(input), correct))

        self.assertEqual(cnt.frame_count, 1)
        self.assertEqual(cnt.op_count, 4)

    # see: https://github.com/pytorch/pytorch/issues/80067
    # NB: When you remove the expectedFailure, don't forget to
    # uncomment/adjust the assertEqual below
    @unittest.expectedFailure
    @torch._dynamo.config.patch(
        fake_tensor_propagation=True, capture_scalar_outputs=True, dynamic_shapes=True
    )
    def test_maml_item_capture(self):
        a = torch.randn(5, 1, 28, 28)
        b = torch.zeros(5, dtype=torch.int64)
        c = torch.randn(75, 1, 28, 28)
        d = torch.zeros(75, dtype=torch.int64)
        model = PartialMaml()
        correct = model(a, b, c, d)
        cnt = torch._dynamo.testing.CompileCounter()
        opt_model = torch._dynamo.optimize(cnt)(model)
        for _ in range(10):
            self.assertTrue(same(opt_model(a, b, c, d), correct))

        # self.assertEqual(cnt.frame_count, ifdyn(3, 2))
        # TODO(jansel): figure out why op count depends on imports
        self.assertIn(cnt.op_count, (36, 35, 34, 29, 28, 27))

    # see: https://github.com/pytorch/pytorch/issues/80067
    @torch._dynamo.config.patch(capture_scalar_outputs=False, dynamic_shapes=True)
    def test_maml_no_item_capture(self):
        a = torch.randn(5, 1, 28, 28)
        b = torch.zeros(5, dtype=torch.int64)
        c = torch.randn(75, 1, 28, 28)
        d = torch.zeros(75, dtype=torch.int64)
        model = PartialMaml()
        correct = model(a, b, c, d)
        cnt = torch._dynamo.testing.CompileCounter()
        opt_model = torch._dynamo.optimize(cnt)(model)
        for _ in range(10):
            self.assertTrue(same(opt_model(a, b, c, d), correct))

        # TODO: There is some bug here where corrects ends up with
        # a Tensor in element 0.  We graph break on that (reflected here)
        # but really we shouldn't have gotten a Tensor at all, as
        # the operation is between an int and an item() result
        self.assertEqual(cnt.frame_count, ifunspec(6, 5))

    def test_hf_model_output(self):
        ex = ModelOutput(a=torch.randn(10), b=torch.randn(10), c=torch.randn(10))

        def fn1(x):
            return x["a"] + 1

        def fn2(x):
            return x.a + 1

        def fn3(x):
            return x.to_tuple()[0] + 1

        def fn4(x):
            return x[0] + 1

        cnt = torch._dynamo.testing.CompileCounter()
        for fn in (fn1, fn2, fn3, fn4):
            cnt.clear()
            opt_fn = torch._dynamo.optimize_assert(cnt)(fn)
            self.assertTrue(same(opt_fn(ex), ex.a + 1))
            self.assertEqual(cnt.frame_count, 1)
            self.assertEqual(cnt.op_count, 1)

    @requires_static_shapes
    def test_create_rand_mask_from_inputs(self):
        args = [
            torch.randn([1, 64, 64]),
            torch.randn([1, 64, 64]),
            torch.zeros([1, 12, 62, 3], dtype=torch.int64),
            12,
            3,
            1,
            4096,
            64,
        ]
        correct = create_rand_mask_from_inputs(*args)
        fn = create_rand_mask_from_inputs

        cnt = torch._dynamo.testing.CompileCounter()
        opt_fn = torch._dynamo.optimize_assert(cnt)(fn)
        self.assertTrue(same(opt_fn(*args), correct))
        self.assertEqual(cnt.frame_count, 1)
        self.assertEqual(cnt.op_count, 8)

    def test_rng_state(self):
        def fn():
            state = torch.get_rng_state()
            before = torch.rand(1000)
            torch.set_rng_state(state)
            after = torch.rand(1000)
            return before, after

        cnt = torch._dynamo.testing.CompileCounter()
        opt_fn = torch._dynamo.optimize(cnt)(fn)

        before, after = opt_fn()
        self.assertTrue(same(before, after))
        self.assertEqual(cnt.frame_count, 2)
        self.assertEqual(cnt.op_count, 3)  # rand, rand
        try:
            graph, _ = torch._dynamo.export(fn)
            # See https://github.com/pytorch/pytorch/pull/87490
            self.fail("unexpected export success")
        except torch._dynamo.exc.Unsupported:
            pass

    def test_seq_append_list(self):
        x = torch.randn(4, 10)
        model = SequentialAppendList(
            torch.nn.Linear(10, 10),
            torch.nn.ReLU(),
            torch.nn.Linear(10, 10),
            torch.nn.ReLU(),
        )
        # this one is tricky because it mutates the list provided as an input
        l1 = [x]
        l2 = [x]
        correct, _ = model(x, l1)
        cnt = torch._dynamo.testing.CompileCounter()
        opt_model = torch._dynamo.optimize_assert(cnt)(model)
        result, l3 = opt_model(x, l2)
        self.assertTrue(same(result, correct))
        self.assertTrue(same(l1, l2))
        self.assertIs(l2, l3)
        self.assertEqual(cnt.frame_count, 1)
        self.assertEqual(cnt.op_count, 5)

    def test_batch_norm_act(self):
        a = torch.randn(5, 1, 28, 28)
        model = BatchNormAct2d(1).eval()
        correct = model(a)
        cnt = torch._dynamo.testing.CompileCounter()
        if not torch._dynamo.config.specialize_int:
            # _local_scalar_dense causes graph break w 0-dim tensor
            opt_model = torch._dynamo.optimize(cnt)(model)
            self.assertTrue(same(opt_model(a), correct))
            return

        opt_model = torch._dynamo.optimize_assert(cnt)(model)
        self.assertTrue(same(opt_model(a), correct))
        self.assertEqual(cnt.frame_count, 1)
        self.assertEqual(cnt.op_count, 2)

    def test_get_parameter_dtype(self):
        model = SequentialAppendList(
            torch.nn.Linear(10, 10),
            torch.nn.ReLU(),
        )

        def fn(model, x):
            return x + torch.randn(10, dtype=get_parameter_dtype(model))

        cnt = torch._dynamo.testing.CompileCounter()
        opt_fn = torch._dynamo.optimize_assert(cnt)(fn)
        self.assertEqual(opt_fn(model, torch.randn(10)).dtype, torch.float32)
        self.assertEqual(cnt.frame_count, 1)
        self.assertEqual(cnt.op_count, 2)

    def test_nn_parameter(self):
        def test_fn():
            a = torch.nn.Parameter(torch.randn(5, 5))
            # Checks that TensorVariable stores the type information correctly
            self.assertTrue(isinstance(a, torch.nn.Parameter))
            return a

        cnt = torch._dynamo.testing.CompileCounter()
        opt_test_fn = torch._dynamo.optimize(cnt)(test_fn)
        out = opt_test_fn()
        self.assertTrue(isinstance(out, torch.nn.Parameter))

    def test_Size(self):
        def test_fn():
            a = torch.randn(4)
            x = torch.Size([1, 2, 3])
            # Checks that SizeVariable return torch.Size object
            assert isinstance(x, torch.Size)
            # Causes graph breaks and checks reconstruction of SizeVariable
            # object
            self.assertIsInstance(x, torch.Size)
            return a

        cnt = torch._dynamo.testing.CompileCounter()
        opt_test_fn = torch._dynamo.optimize(cnt)(test_fn)
        opt_test_fn()

    def test_indexing_with_list(self):
        def test_fn():
            def run_test(tensor, *idx):
                npt = tensor.numpy()
                assert npt[idx].shape == tensor[idx].shape

            x = torch.arange(0, 10)
            cases = [
                [None, None],
                [1, None],
            ]

            for case in cases:
                run_test(x, *case)

            return torch.randn(4)

        cnt = torch._dynamo.testing.CompileCounter()
        opt_test_fn = torch._dynamo.optimize(cnt)(test_fn)
        opt_test_fn()

    def test_reformer_min_chunk_len(self):
        def fn(cfg):
            t = torch.empty(10)
            t.fill_(_get_min_chunk_len(cfg))
            return t[0]

        cfg = DummyConfig()
        cnt = torch._dynamo.testing.CompileCounter()
        opt_fn = torch._dynamo.optimize_assert(cnt)(fn)
        self.assertEqual(opt_fn(cfg), 64)
        self.assertEqual(cnt.frame_count, 1)
        # With unspec int, maximum computation is preserved
        self.assertEqual(cnt.op_count, ifunspec(4, 3))

    def test_reformer_sorting(self):
        x = torch.zeros([1, 12, 4096], dtype=torch.int64)
        correct = _get_sorted_bucket_idx_and_undo_sorted_bucket_idx(x)
        fn = _get_sorted_bucket_idx_and_undo_sorted_bucket_idx

        cnt = torch._dynamo.testing.CompileCounter()
        opt_fn = torch._dynamo.optimize_assert(cnt)(fn)
        self.assertTrue(same(opt_fn(x), correct))
        self.assertEqual(cnt.frame_count, 1)
        self.assertEqual(cnt.op_count, ifdyn(28, 14))

    def test_recursive_map(self):
        # https://github.com/pytorch/torchdynamo/issues/132
        def _recursive_map(struct, batch_dim=0):
            for k, v in struct.items():
                if v is not None:
                    if isinstance(v, dict):
                        _recursive_map(v)
                    else:
                        struct[k] = v

        def toy_example(a, b, v):
            x = a / (torch.abs(a) + 1)
            if v is not None:
                _recursive_map(v)
            return x * b

        cnt = torch._dynamo.testing.CompileCounter()
        opt_toy_example = torch._dynamo.optimize(cnt)(toy_example)
        opt_toy_example(
            torch.randn(10),
            torch.randn(10),
            {"layer0": {"memory_keys": torch.randn(10)}},
        )
        self.assertEqual(cnt.frame_count, 1)
        self.assertEqual(cnt.op_count, 4)

    def test_issue175(self):
        n_heads = 2
        d_model = 64
        model = TransformerEncoderLayer(d_model, n_heads)
        inp = torch.randn(1, d_model)
        cnt = torch._dynamo.testing.CompileCounter()
        opt_model = torch._dynamo.optimize(cnt, nopython=True)(model)
        opt_model(inp)
        opt_model(inp)
        self.assertEqual(cnt.frame_count, 1)
        self.assertEqual(cnt.op_count, 12)

    def test_exec_import(self):
        def fn1():
            exec("import math")

        def fn2():
            try:
                math.sqrt(4)
                return False
            except NameError:
                return True

        def fn3():
            fn1()
            return fn2()

        self.assertTrue(fn3())
        opt_fn3 = torch._dynamo.optimize("eager")(fn3)
        self.assertTrue(opt_fn3())

    def test_exec_wildcard_import(self):
        # Test that globals are not carried over from frame to frame
        def fn1():
            exec("from torch import *")

        def fn2():
            x = torch.zeros(4)
            for i in range(5):
                x = x + i
            return x

        def fn3():
            fn1()
            return fn2()

        ref = fn3()
        opt_fn3 = torch._dynamo.optimize("eager")(fn3)
        res = opt_fn3()
        self.assertTrue(same(ref, res))

    def test_with_on_graph_break_inst(self):
        def reversible(x):
            print("Hello world")  # Cause graph break so inline fails
            return torch.sin(torch.cos(x))

        def fn(x):
            with torch.enable_grad():
                a = torch.sin(x)
                b = reversible(a)
                c = torch.sigmoid(b)
                c.sum().backward()
                return x.grad

        x = torch.randn(3, requires_grad=True)
        x.grad = None
        with torch.no_grad():
            ref = fn(x)

        x.grad = None
        opt_fn = torch._dynamo.optimize("eager")(fn)
        with torch.no_grad():
            res = opt_fn(x)
        self.assertTrue(same(ref, res))

    def test_with_on_graph_break_nested(self):
        def reversible(x):
            torch._dynamo.graph_break()  # Cause graph break so inline fails
            return torch.sin(torch.cos(x))

        def fn(x):
            # nested context manager failed previously
            with torch.no_grad():
                with torch.enable_grad():
                    a = torch.sin(x)
                    b = reversible(a)
                    c = torch.sigmoid(b)
                    c.sum().backward()
                    return x.grad

        x = torch.randn(3, requires_grad=True)
        x.grad = None
        with torch.no_grad():
            ref = fn(x)

        x.grad = None
        opt_fn = torch._dynamo.optimize("eager")(fn)
        with torch.no_grad():
            res = opt_fn(x)
        self.assertTrue(same(ref, res))

    # https://github.com/pytorch/torchdynamo/issues/1446
    def test_grad_mode_carrying_correct_state_after_graph_break(self):
        def fn(x):
            with torch.no_grad():
                y = x * 3
                print("Break")
                z = x + 2
            return y, z

        x = torch.randn(3, requires_grad=True)
        opt_fn = torch._dynamo.optimize("eager")(fn)
        y, z = opt_fn(x)
        self.assertFalse(y.requires_grad)
        self.assertFalse(z.requires_grad)

    def test_abc_setattr(self):
        # tests that we correctly bail out of __setattr__ calls

        # TODO: does not ensure ABC classes are correctly inferred as ClassVariables
        # (doesn't test the fix for 'super()')

        class BaseModule(torch.nn.Module, ABC):
            def blah(self, x):
                return x + 1

        class Derived(BaseModule):
            def __setattr__(self, name, value) -> None:
                super().__setattr__(name, value)

            def forward(self, x):
                # expect a graph break on __setattr__
                self.foo = 0
                return self.blah(x)

            def blah(self, x):
                return super().blah(x)

        x = torch.randn(3, requires_grad=True)
        mod = Derived()
        opt_mod = torch._dynamo.optimize("eager")(mod)
        opt_mod(x)

        self.assertGreaterEqual(torch._dynamo.utils.counters["frames"]["ok"], 3)
        self.assertGreaterEqual(torch._dynamo.utils.counters["frames"]["total"], 3)

    @torch._dynamo.config.patch("suppress_errors", True)
    def test_guard_fail_tensor_bool(self):
        @torch._dynamo.skip
        def fn():
            condition_shape = (5, 5)
            dtypes = (torch.bool,)
            shapes = (
                (),
                (5,),
                (1, 5),
            )

            tensors = [
                torch.empty(shape, dtype=dtype).fill_(17)
                for shape, dtype in itertools.product(shapes, dtypes)
            ]

            x_vals = (5.0, *tensors)
            y_vals = (6.0, *tensors)

            @torch._dynamo.disable
            def get_expected(condition, x, y):
                x_np = x.cpu().numpy() if isinstance(x, torch.Tensor) else x
                y_np = y.cpu().numpy() if isinstance(y, torch.Tensor) else y
                return torch.from_numpy(
                    np.where(condition.cpu().numpy(), x_np, y_np)
                ).to(common_dtype)

            for x, y in zip(x_vals, y_vals):
                condition = torch.empty(*condition_shape, dtype=torch.bool).bernoulli_()
                common_dtype = torch.result_type(x, y)

                def check_equal(condition, x, y):
                    # NumPy aggressively promotes to double, hence cast to output to correct dtype
                    expected = get_expected(condition, x, y)
                    result = torch.where(condition, x, y)
                    assert torch.allclose(expected, result)

                check_equal(condition, x, y)
                check_equal(condition, y, x)

        fn()
        opt_fn = torch._dynamo.optimize("eager")(fn)
        opt_fn()

    def test_guard_fail_nested_tuple(self):
        def fn(args):
            return torch.ones(()), args[0] * 2

        # This adds a tensor check on args[1][0] and args[1][1]
        args1 = (torch.ones(1), (torch.ones(1), torch.ones(1)))
        args2 = (torch.ones(1), torch.ones(1))
        opt_fn = torch._dynamo.optimize("eager")(fn)
        ref = opt_fn(args1)
        res = opt_fn(args2)

        self.assertTrue(same(ref, res))

    # AssertionError: ABCMeta
    @unittest.expectedFailure
    def test_numpy_list(self):
        @torch._dynamo.disable
        def rand_gen():
            return list(np.array([random.randint(5, 10) for _ in range(10)]))

        def fn(x):
            random_list = rand_gen()
            z = torch.LongTensor(random_list)
            return x * z

        x = torch.ones(10) * 2

        random.seed(0)
        ref0 = fn(x)
        ref1 = fn(x)

        random.seed(0)
        opt_fn = torch._dynamo.optimize("eager")(fn)
        res0 = opt_fn(x)
        res1 = opt_fn(x)

        self.assertTrue(same(ref0, res0))
        self.assertTrue(same(ref1, res1))

    def test_primtorch(self):
        @torch._dynamo.optimize("eager")
        def fn(x):
            torch._refs.abs(x)

        fn(torch.randn(3))

    @unittest.expectedFailure
    # inline_call [('inline in skipfiles: bind ...python3.10/inspect.py', 1)]
    def test_primtorch_no_graph_break(self):
        @torch._dynamo.optimize("eager", nopython=True)
        def fn(x):
            torch._refs.abs(x)

        fn(torch.randn(3))

    def test_torch_tensor_ops_no_graph_break(self):
        @torch._dynamo.optimize("eager", nopython=True)
        def fn(x):
            torch.Tensor.abs_(x)

        fn(torch.randn(3))

    @unittest.skipIf(
        not isinstance(torch.ops.aten.abs, torch._ops.OpOverloadPacket),
        "old pt doesn't work",
    )
    def test_torch_ops_aten(self):
        # Picked an op that doesn't show up in the default list
        @torch._dynamo.optimize("eager", nopython=True)
        def fn(x):
            return torch.ops.aten.absolute(x)

        fn(torch.randn(3))

    def test_torch_tensor_ops(self):
        def fn(x):
            return torch.Tensor.abs_(x)

        x = torch.randn(3)
        opt_fn = torch._dynamo.optimize("eager", nopython=True)(fn)
        y = fn(x)
        y_ = opt_fn(x)
        self.assertTrue(same(y, y_))

    def test_guard_ordering_shape_fail(self):
        # If a function which takes a tensor has an inner function which
        # is compiled and generates a guard on its shape,
        # they are evaluated in the wrong order. So if on a subsequent call
        # an int is passed instead of a tensor, guard evaluation will crash
        # with a "no attribute: shape" error
        m = TestModule()
        opt_m = torch._dynamo.optimize("eager")(m)
        opt_m.fn(torch.ones((5, 5)))
        opt_m.fn(-3)

    def test_tensor_isinstance_tuple(self):
        @torch._dynamo.optimize("eager")
        def fn():
            t = torch.ones(5, 5)
            if not isinstance(t, (int, torch.Tensor)):
                msg = str.format(
                    "{0} is not an instance of {1}",
                    type(t),
                    (int, torch.Tensor),
                )
                raise ValueError(msg)
            return True

        fn()

    def test_isinstance_dtype(self):
        @torch._dynamo.optimize("eager", nopython=True)
        def fn(x):
            isinstance(torch.bfloat16, torch.dtype)
            return x

        fn(torch.randn(3))

    def test_isinstance_storage(self):
        @torch._dynamo.optimize("eager")
        def fn(x):
            f = bytearray([0x00, 0x01, 0x02, 0x03, 0x04, 0x05, 0x10, 0x40])
            bools = torch.BoolStorage.from_buffer(f, "big")
            assert isinstance(bools, torch.BoolStorage)
            return x

        fn(torch.randn(3))

    def test_dict_list_values(self):
        def inner_fn(args):
            return [x[1].shape for x in args]

        @torch._dynamo.optimize("eager")
        def fn(tensors):
            return inner_fn(zip(itertools.count(), tensors["args"]))

        fn({"args": [torch.ones(5, 5), torch.ones(5, 6), torch.ones(5, 7)]})
        fn({"args": [torch.ones(5, 5)]})

    def test_dict_iter(self):
        class MyMod(torch.nn.Module):
            def forward(self, x):
                z = {"my": 1, "const": 2, "dict": 3, "variable": 4}
                tot = 0
                for key in z:
                    tot += z[key]

                return tot

        x = torch.tensor([0])
        model = MyMod()
        opt_model = torch._dynamo.optimize("eager", nopython=True)(model)
        y = opt_model(x)

        self.assertEqual(y, 10)

    def test_sort_out(self):
        dtype = torch.float32
        device = "cpu"

        def fn():
            tensor = torch.randn((3, 5), dtype=dtype, device=device)[:, 0]
            values1 = torch.tensor(0, dtype=dtype, device=device)
            indices1 = torch.tensor(0, dtype=torch.long, device=device)
            torch.sort(tensor, out=(values1, indices1))
            self.assertEqual(values1.stride(), (1,))
            self.assertEqual(indices1.stride(), (1,))

        fn()
        opt_fn = torch._dynamo.optimize("eager")(fn)
        opt_fn()

    def test_sort_out2(self):
        class MyModule(torch.nn.Module):
            def __init__(self):
                super().__init__()
                self.register_buffer("sorted", torch.ones(4, 4))
                self.register_buffer("indices", torch.ones(4, 4, dtype=torch.long))

            def forward(self, x):
                torch.sort(x, out=(self.sorted, self.indices))
                return (x + 1, self.sorted, self.indices)

        x = torch.randn(4, 4)
        m = MyModule()
        ref = m(x)
        opt_m = torch._dynamo.optimize("eager")(m)
        res = opt_m(x)
        self.assertTrue(same(ref, res))

    def test_sigmoid_out(self):
        dtype = torch.float32
        device = "cpu"

        def fn():
            inp = torch.randn((3, 5), dtype=dtype, device=device)
            out1 = torch.tensor(0, dtype=dtype, device=device)
            torch.sigmoid(inp, out=out1)
            self.assertEqual(out1.numel(), 15)

        fn()
        opt_fn = torch._dynamo.optimize("eager")(fn)
        opt_fn()

    def test_sigmoid_out2(self):
        class MyModule(torch.nn.Module):
            def __init__(self):
                super().__init__()
                self.register_buffer("base", torch.ones(4, 4))

            def forward(self, x):
                torch.sigmoid(x, out=self.base)
                return x + self.base

        x = torch.randn(4, 4)
        m = MyModule()
        ref = m(x)
        opt_m = torch._dynamo.optimize("eager")(m)
        res = opt_m(x)
        self.assertTrue(same(ref, res))

    def test_slice_into_list_mutable(self):
        class Mod(torch.nn.Module):
            def forward(self, listy):
                x = listy[3:5]
                for i in range(10):
                    z = torch.abs(torch.randn(10)) + 1
                    x[0] = z
                return x

        m = Mod()
        listy = [torch.randn(10)] * 10

        cnt = torch._dynamo.testing.CompileCounter()
        opt_m = torch._dynamo.optimize(cnt, nopython=True)(m)
        opt_m.forward(listy)

        self.assertEqual(cnt.frame_count, 1)

    def test_vdd_duplicate_error(self):
        def fn(a, dt):
            keys = list(dt._jt_dict.keys())
            p = torch.cos(dt._jt_dict[keys[0]]._value)
            q = torch.sin(a)
            r = torch.sigmoid(dt._jt_dict[keys[0]]._value)
            return p + q + r

        class Value:
            def __init__(self):
                self._value = torch.randn(4)

        class Sample:
            def __init__(self):
                self._jt_dict = {}
                self._jt_dict["POSITION_ID"] = Value()

        a = torch.randn(4)
        sample = Sample()

        ref = fn(a, sample)

        optimized_fn = torch._dynamo.optimize("eager", nopython=True)(fn)
        res = optimized_fn(a, sample)

        self.assertTrue(same(ref, res))

    def test_specialized_stride(self):
        def f():
            e = torch.empty(4)
            x = e[::2]
            return x.stride()

        self.assertEqual(f(), torch._dynamo.optimize("eager")(f)())

    def test_out_none(self):
        # https://github.com/pytorch/pytorch/issues/92814
        def fn(input):
            return torch.nn.functional.normalize(input, dim=0, out=None)

        x = torch.rand([1])
        self.assertEqual(fn(x), torch._dynamo.optimize("eager")(fn)(x))

    @unittest.skipIf(not has_detectron2(), "requires detectron2")
    def test_multi_import(self):
        @torch._dynamo.optimize("eager", nopython=True)
        def to_bitmasks(boxes):
            from detectron2.layers.mask_ops import (
                _paste_masks_tensor_shape,
                paste_masks_in_image,
            )

            if (
                paste_masks_in_image is not None
                and _paste_masks_tensor_shape is not None
            ):
                return boxes + 1

        self.assertTrue((to_bitmasks(torch.zeros(10)) == torch.ones(10)).all())

    def test_multi_dot_import(self):
        def fn1(x):
            return torch.sin(x)

        def fn(x):
            import torch.fx

            _ = torch.fx.symbolic_trace(fn1)
            return x * 2

        x = torch.randn(10)
        fn(x)
        cnt = torch._dynamo.testing.CompileCounter()
        opt_fn = torch._dynamo.optimize(cnt)(fn)
        opt_fn(x)
        self.assertEqual(cnt.frame_count, 1)

    def test_relative_import(self):
        try:
            from . import test_functions as _  # noqa: F401

            def fn(x):
                from .test_functions import tensor_for_import_testing

                return x * 2 * tensor_for_import_testing

        except ImportError:

            def fn(x):
                from test_functions import tensor_for_import_testing

                return x * 2 * tensor_for_import_testing

        x = torch.randn(10)
        fn(x)
        cnt = torch._dynamo.testing.CompileCounter()
        opt_fn = torch._dynamo.optimize(cnt, nopython=True)(fn)
        opt_fn(x)
        self.assertEqual(cnt.frame_count, 1)

    def test_relative_import_no_modulename(self):
        try:
            from . import test_functions as _  # noqa: F401

            def fn(x):
                from . import test_functions

                return x * 2 * test_functions.tensor_for_import_testing

        except ImportError:

            def fn(x):
                import test_functions

                return x * 2 * test_functions.tensor_for_import_testing

        x = torch.randn(10)
        fn(x)
        cnt = torch._dynamo.testing.CompileCounter()
        opt_fn = torch._dynamo.optimize(cnt, nopython=True)(fn)
        opt_fn(x)
        self.assertEqual(cnt.frame_count, 1)

    @torch._dynamo.config.patch(dynamic_shapes=True)
    def test_bigbird_unsqueeze_inplace(self):
        def fn(reshape_2):
            view_2 = reshape_2.clone()
            view_2.unsqueeze_(2)
            cat_11 = torch.cat([view_2], dim=2)
            view_13 = cat_11.view((2, 12, 64, -1))
            return (view_13,)

        x = torch.randn(2, 12, 64, 64, requires_grad=True)
        ref = fn(x)
        opt_fn = torch._dynamo.optimize("aot_eager")(fn)
        res = opt_fn(x)
        self.assertTrue(same(ref, res))

    def test_issue1466_size_aot_autograd(self):
        def fn(x):
            # do a tensor op and a size compute
            y = x * 2
            x_size = x.size()
            # trigger a graph break
            print("arf")
            # use the tensor op and size compute
            z = y.view(x_size) + 1
            return z

        x = torch.randn(2, 3, requires_grad=True)
        ref = fn(x)
        opt_fn = torch._dynamo.optimize("aot_eager")(fn)
        res = opt_fn(x)
        self.assertTrue(same(ref, res))

    def test_ellipsis(self):
        class Repro(torch.nn.Module):
            def __init__(self):
                super().__init__()
                self.lnorm = torch.nn.LayerNorm(
                    (256,), eps=1e-06, elementwise_affine=True
                )
                self.linear = torch.nn.Linear(
                    in_features=256, out_features=256, bias=True
                )

            def forward(self, cat_10):
                lnorm = self.lnorm(cat_10)
                getitem_64 = lnorm[
                    (slice(None, None, None), slice(0, 1, None), Ellipsis)
                ]
                linear = self.linear(getitem_64)
                return (linear,)

        args = [torch.randn(2, 197, 256)]

        mod = Repro()
        opt_mod = torch._dynamo.optimize("eager", nopython=True)(mod)

        self.assertTrue(same(mod(*args), opt_mod(*args)))

    def test_reinplacing(self):
        class MockModule(torch.nn.Module):
            def __init__(self):
                super().__init__()
                self.self_layoutlm_embeddings_x_position_embeddings = (
                    torch.nn.Embedding(1024, 768)
                )
                self.self_layoutlm_embeddings_y_position_embeddings = (
                    torch.nn.Embedding(1024, 768)
                )

            def forward(self, getitem_1, getitem_2, add):
                self_layoutlm_embeddings_x_position_embeddings = (
                    self.self_layoutlm_embeddings_x_position_embeddings(getitem_1)
                )
                self_layoutlm_embeddings_y_position_embeddings = (
                    self.self_layoutlm_embeddings_y_position_embeddings(getitem_2)
                )
                add_1 = add + self_layoutlm_embeddings_x_position_embeddings
                add_2 = add_1 + self_layoutlm_embeddings_y_position_embeddings
                return (add_2,)

        mod = MockModule()
        opt_mod = torch._dynamo.optimize("aot_eager_decomp_partition")(mod)

        args = [
            ((2, 512), (2048, 4), torch.int64, "cpu", False),
            ((2, 512), (2048, 4), torch.int64, "cpu", False),
            ((2, 512, 768), (393216, 768, 1), torch.float32, "cpu", True),
        ]
        args = [
            rand_strided(sh, st, dt, dev).requires_grad_(rg)
            for (sh, st, dt, dev, rg) in args
        ]
        self.assertTrue(same_two_models(mod, opt_mod, args))

    def test_optimized_deepcopy(self):
        # See https://github.com/pytorch/pytorch/pull/88629
        class Foo(torch.nn.Module):
            def __init__(self):
                super().__init__()
                self.fc = torch.nn.Linear(in_features=2, out_features=3, bias=True)

            def forward(self, x):
                return self.fc(x)

        mod = Foo()
        opt_mod = torch._dynamo.optimize("eager")(mod)
        args = [torch.randn(1, 2)]
        self.assertTrue(same_two_models(mod, opt_mod, args))

    def test_class_member(self):
        class Foo(torch.nn.Module):
            a = 4
            b = torch.ones(3, 4)

            def __init__(self):
                super().__init__()
                self.c = 4

            def forward(self, x):
                return x.cos() + self.a + self.b + self.c

        mod = Foo()
        opt_mod = torch._dynamo.optimize("eager", nopython=True)(mod)
        args = (torch.randn(3, 4),)
        self.assertTrue(same(mod(*args), opt_mod(*args)))

    def test_named_buffers(self):
        class Foo(torch.nn.Module):
            def __init__(self):
                super().__init__()
                self.register_buffer("x", torch.ones(3))
                self.register_buffer("y", torch.ones(3))

            def forward(self, inp):
                res = 0
                for name, buffer in self.named_buffers():
                    res += buffer.sum()

                return inp.cos() + res

        mod = Foo()
        opt_mod = torch._dynamo.optimize("eager", nopython=True)(mod)
        args = (torch.randn(3, 4),)
        self.assertTrue(same(mod(*args), opt_mod(*args)))

    def test_is_symbolic_tracing(self):
        # Ensure no graph break here
        def fn(x):
            if is_fx_tracing_test():
                return x * 2
            return x * 4

        a = torch.randn(4)
        ref = fn(a)
        opt_fn = torch._dynamo.optimize("eager", nopython=True)(fn)
        res = opt_fn(a)
        self.assertTrue(same(ref, res))

    def test_tokenization(self):
        from collections import UserDict

        class BatchEncoding(UserDict):
            """
            Copied from tokenization
            """

            def __init__(
                self,
                data,
            ):
                super().__init__(data)

            def __getattr__(self, item: str):
                try:
                    return self.data[item]
                except KeyError as e:
                    raise AttributeError from e

        def tokenization(x):
            encoding = BatchEncoding({"key": x})
            return encoding["key"]

        opt_fn = torch._dynamo.optimize("eager")(tokenization)
        x = torch.rand((1, 4))
        ref = tokenization(x)
        res = opt_fn(x)
        self.assertTrue(same(ref, res))

    def test_modules(self):
        class Foo(torch.nn.Module):
            def __init__(self):
                super().__init__()
                self.fc = torch.nn.Linear(4, 3)

            def forward(self, inp):
                res = torch.zeros(3, 3)
                for mod in self.modules():
                    res += self.fc(inp)
                return res

        mod = Foo()
        args = (torch.ones(3, 4),)
        cnt = torch._dynamo.testing.CompileCounter()
        opt_mod = torch._dynamo.optimize(cnt, nopython=True)(mod)
        self.assertTrue(same(mod(*args), opt_mod(*args)))
        self.assertEqual(cnt.op_count, 5)
        self.assertEqual(cnt.frame_count, 1)

    @requires_cuda()
    def test_norm_dtype(self):
        def foo(_stack0):
            getitem = _stack0[(slice(None, None, None), -1)]
            _stack0 = None
            normalize = torch.nn.functional.normalize(getitem, p=2, dim=1)
            getitem = None
            return (normalize,)

        args = [((2, 50, 256), (1, 256, 1), torch.float16, "cuda", False)]
        args = [
            rand_strided(sh, st, dt, dev).requires_grad_(rg)
            for (sh, st, dt, dev, rg) in args
        ]

        opt_foo = torch._dynamo.optimize("aot_eager_decomp_partition")(foo)
        with torch.cuda.amp.autocast(enabled=True):
            ref = foo(*args)[0]
            res = foo(*args)[0]
            self.assertEqual(ref.dtype, res.dtype)

            self.assertTrue(same(res, ref))

    def test_for_loop_graph_break(self):
        def inner(x):
            return torch.sin(x)

        def fn(x):
            for _ in range(100):
                inner(x)
                torch._dynamo.graph_break()
            return x

        cnt = torch._dynamo.testing.CompileCounter()
        opt_fn = torch._dynamo.optimize(cnt)(fn)
        x = torch.randn(4)
        opt_fn(x)
        self.assertEqual(cnt.frame_count, 1)
        self.assertEqual(cnt.op_count, 1)

    def test_for_loop_graph_break_before(self):
        # Checks that the backedge is calculated correctly
        def inner(x):
            return torch.sin(x)

        def fn(x):
            torch._dynamo.graph_break()
            for _ in range(100):
                inner(x)
            return x

        cnt = torch._dynamo.testing.CompileCounter()
        opt_fn = torch._dynamo.optimize(cnt)(fn)
        x = torch.randn(4)
        opt_fn(x)
        self.assertEqual(cnt.frame_count, 1)
        self.assertEqual(cnt.op_count, 100)

    def test_avoid_dupe_specialization(self):
        def f(x, y):
            return (x + y) * 1

        opt_f = torch._dynamo.optimize("aot_eager")(f)

        for b in [True, False]:
            x = torch.randn(4, requires_grad=b)
            y = torch.randn(4, requires_grad=b)
            self.assertEqual(f(x, x), opt_f(x, x))
            self.assertEqual(f(x, y), opt_f(x, y))

    def test_reformer_remove_unused_args(self):
        # This test case is very interesting.  First, let's describe
        # the bug this is testing for.  The bug we fixed is twofold:
        #
        # - We prune GraphArgs that aren't used in the output graph.
        #   However, sometimes it is possible for those GraphArgs to be
        #   utilized in shape guards (you could imagine this happening if
        #   dynamo poked some shape variables without recording them in the
        #   graph.)  If we prune those GraphArgs, we get a
        #   "s1 not in ..." error as we can no longer codegen the
        #   requested guards.
        #
        # - But in practice, Dynamo usually traces size accesses into the
        #   graph, preventing the GraphArg from getting pruned.  So how
        #   come we were running into this in practice with hf_Reformer?
        #   The answer is checkpointing!
        #
        # This brings us to the following test case.  Here's what it does:
        #
        # 1. It traces some operations, and then checkpoints before inlining
        #    the function call to g
        #
        # 2. g traces some more operations (triggering the shape guard
        #    to be created), but then it graph breaks
        #
        # 3. Because you can't graph break in an inlining function, we roll
        #    back to the outer checkpoint ("undoing" the operation that
        #    induced the shape guard) and then immediately generate a
        #    subgraph at that point.
        #
        # If we failed to checkpoint the ShapeEnv, it can still have guards
        # from the aborted speculation, which we will then still attempt to
        # codegen.
        #
        # There's an additional nuance: suppose x is used but y is not.
        # If you create a guard like y == x * 2, you will accidentally avoid
        # the "s1 not in ..." error, as y will get substituted with x * 2,
        # but x is still a GraphArg (it's used) and you don't end up with
        # the error.  This is why we must show y + y == x, not vice versa.
        # Similarly, it is also why we must not do a simple guard like x == y
        #
        # Can we actually demonstrate that checkpointing the ShapeEnv is
        # necessary?  It's not so easy to induce this case.  Dynamo is very
        # eager about adding locals to GraphArgs; any local that is in scope,
        # even if it isn't used, is added to GraphArgs (see also
        # https://github.com/pytorch/torchdynamo/issues/1925 ).  So long
        # as Dynamo eagerly guards in this way, we have an invariant that
        # all locals are guaranteed to show up in GraphArgs before the
        # inlining function call, in which case we will always have enough
        # information to codegen our guards so long as we don't prune the
        # unused GraphArgs away (and indeed, the direct fix for this bug
        # was to make sure we use original GraphArgs).  Non locals,
        # conversely, typically are static, and so won't have guards allocated
        # for them.  That being said, there may still be a way to trigger
        # this error.

        def g(x, y):
            r = torch.cat((y, y)) + x
            print("foo")
            return r

        def f(x, y):
            x = x * 3
            return g(x, y)

        opt_f = torch._dynamo.optimize("aot_eager")(f)

        x = torch.randn(4)
        y = torch.randn(2)
        self.assertEqual(f(x, y), opt_f(x, y))

    def test_swin_base_tensor_attr(self):
        class Foo(torch.nn.Module):
            def __init__(self):
                super().__init__()
                # NB: not a parameter or buffer
                self.t = torch.randn(3)

            def forward(self, x):
                return x + torch.cat((self.t, self.t))

        mod = Foo()
        opt_mod = torch._dynamo.optimize("eager")(mod)
        args = [torch.randn(6)]
        self.assertTrue(same_two_models(mod, opt_mod, args))
        opt_mod(*args)

    def test_output_aliases_intermediate(self):
        def f(x):
            intermediate = x.mul(2)
            return intermediate.view(-1)

        opt_f = torch._dynamo.optimize("aot_eager")(f)

        for b in [True, False]:
            x = torch.randn(4, requires_grad=b)
            out = f(x)
            out_test = opt_f(x)
            self.assertEqual(out, out_test)
            self.assertEqual(out.requires_grad, out_test.requires_grad)
            self.assertEqual(out._is_view(), out_test._is_view())
            self.assertEqual(out._base.requires_grad, out_test._base.requires_grad)

    def test_while_loop_graph_break(self):
        # Repro of tacotron2 cache_size_recompilation
        def inner(x):
            return torch.sin(x)

        def fn(x):
            i = 20
            while i > 10:
                x = inner(x)
                i -= 1
                torch._dynamo.graph_break()
            return x

        cnt = torch._dynamo.testing.CompileCounter()
        opt_fn = torch._dynamo.optimize(cnt)(fn)
        x = torch.randn(4)
        opt_fn(x)
        self.assertEqual(cnt.frame_count, 1)
        self.assertEqual(cnt.op_count, 1)

    def test_nested_while_loop_graph_break(self):
        def inner_loop(x):
            i = 3
            while i > 0:
                i -= 1
                x += 1
                torch._dynamo.graph_break()
            return x

        def inner(x):
            inner_loop(x)
            return torch.sin(x)

        def fn(x):
            i = 20
            while i > 10:
                x = inner(x)
                i -= 1
                torch._dynamo.graph_break()
            return x

        cnt = torch._dynamo.testing.CompileCounter()
        opt_fn = torch._dynamo.optimize(cnt)(fn)
        x = torch.randn(4)
        opt_fn(x)
        self.assertEqual(cnt.frame_count, 1)
        self.assertEqual(cnt.op_count, 1)

    def test_while_loop_graph_break_inside_call_function(self):
        # Repro of huggingface graph break inside loop in `get_parameter_dtype`.
        # Skip only the inner frame that has loop that contains graph break.
        def inner(x):
            for i in range(3):
                x += 1
                torch._dynamo.graph_break()
            return x

        def fn(x):
            x += 2
            inner(x)
            x += 3
            return x

        cnt = torch._dynamo.testing.CompileCounter()
        opt_fn = torch._dynamo.optimize(cnt)(fn)
        x = torch.randn(4)
        opt_fn(x)
        self.assertEqual(cnt.frame_count, 2)
        self.assertEqual(cnt.op_count, 2)

<<<<<<< HEAD
    @skip_if_pytest
=======
    def test_exception_in_dynamo_handling(self):
        hit_handler = False

        # See https://github.com/pytorch/pytorch/pull/96488
        @contextlib.contextmanager
        def ctx():
            try:
                yield
            except RuntimeError:
                nonlocal hit_handler
                hit_handler = True

        @torch._dynamo.optimize("eager")
        def f():
            with ctx():
                h()

        def h():
            raise RuntimeError("boof")

        # Should not error
        f()
        self.assertTrue(hit_handler)

    def test_generator_dealloc(self):
        # See https://github.com/pytorch/pytorch/pull/96488
        #
        # NB: yes, [(...)] is intentional, this is a list containing a
        # generator
        generator_box = [(x for x in [1, 2, 3])]

        counter = torch._dynamo.testing.CompileCounter()

        def g(x):
            return x + 2

        # TODO: This test is pretty delicate.  To test if it's actually doing
        # anything, rebuild eval_frame.c with '#define TORCHDYNAMO_DEBUG 1'
        # and then look at the logs for:
        #
        # TRACE[_custom_eval_frame:650] begin <genexpr> test_repros.py 2276 -1 0 0
        # TRACE[_custom_eval_frame:664] throw <genexpr>
        #
        # This means we're actually hitting the relevant codepath

        # NB: Make sure we don't actually Dynamo this frame; if we do Dynamo
        # this frame, Dynamo actually DOES understand list.clear and will
        # arrange for the generator deallocation to happen when the eval frame
        # handler is disabled, which will prevent the bug from happening (we
        # specifically want to trigger the generator deallocation WHILE the
        # dynamo eval frame handler is active), as that will cause the
        # generator to become exhausted and trigger the throw_flag == TRUE
        # case.
        @torch._dynamo.skip
        def f(x):
            generator_box.clear()
            return g(x)

        self.assertNoUnraisable(
            lambda: torch._dynamo.optimize(counter)(f)(torch.randn(3))
        )

        # Make sure the x + 2 is captured (a previous incorrect implementation
        # of this fix would have disabled the eval frame callback, which means
        # g wouldn't get traced
        self.assertEqual(counter.op_count, 1)

    def test_error_return_without_exception_set(self):
        # https://github.com/pytorch/pytorch/issues/93781
        @torch.compile
        def f():
            _generator_type = type((_ for _ in ()))

        self.assertNoUnraisable(f)

>>>>>>> 688427b5
    @torch._dynamo.config.patch("rewrite_assert_with_torch_assert", True)
    def test_rewrite_assert_with_msg(self):
        def f(x):
            b = x.sin()
            assert x[0] == 3, "First dim need to be 3"
            return x.cos() + b

        args = (torch.Tensor([3, 4, 5]),)
        cnt = torch._dynamo.testing.CompileCounter()

        opt_f = torch._dynamo.optimize(cnt, nopython=True)(f)
        self.assertTrue(same(f(*args), opt_f(*args)))
        self.assertEqual(cnt.op_count, 6)
        self.assertEqual(cnt.frame_count, 1)

        exported, _ = torch._dynamo.export(f, torch.Tensor([3, 4, 5]))
        self.assertTrue(same(exported(*args), f(*args)))

        with self.assertRaisesRegex(AssertionError, ""):
            exported, _ = torch._dynamo.export(f, torch.Tensor([4, 4, 5]))

    @torch._dynamo.config.patch("rewrite_assert_with_torch_assert", True)
    def test_not_rewrite_assert_for_other_errors(self):
        def f(x):
            b = x.sin()
            if not x.sum() <= 3:
                raise ValueError("input sum needs to be 3")
            return x.cos() + b

        args = (torch.Tensor([3, 4, 5]),)
        opt_fn = torch._dynamo.optimize("eager")(f)
        with self.assertRaisesRegex(ValueError, "input sum needs to be 3"):
            opt_fn(*args)

    # TODO (tmanlaibaatar) handle data-dependent fstring in assert statement.
    @torch._dynamo.config.patch("rewrite_assert_with_torch_assert", True)
    def test_rewrite_assert_with_fstring_msg(self):
        def f(x):
            b = x.sin()
            assert x[0] == 3, f"First dim need to be {x[0]}"
            return x.cos() + b

        args = (torch.Tensor([3, 4, 5]),)
        with self.assertRaisesRegex(torch._dynamo.exc.Unsupported, "generic_jump"):
            exported, _ = torch._dynamo.export(f, torch.Tensor([3, 4, 5]))

    @torch._dynamo.config.patch("rewrite_assert_with_torch_assert", True)
    def test_rewrite_assert_without_msg(self):
        def f(x):
            b = x.sin()
            assert x[0] == 3
            return x.cos() + b

        args = (torch.Tensor([3, 4, 5]),)
        exported, _ = torch._dynamo.export(f, torch.Tensor([3, 4, 5]))
        self.assertTrue(same(exported(*args), f(*args)))

        with self.assertRaisesRegex(AssertionError, ""):
            exported, _ = torch._dynamo.export(f, torch.Tensor([4, 4, 5]))

    @torch._dynamo.config.patch("rewrite_assert_with_torch_assert", True)
    def test_rewrite_assert_noop(self):
        def f(x):
            b = x.sin()
            assert True
            assert x.dtype == torch.float32
            return x.cos() + b

        args = (torch.Tensor([3, 4, 5]),)
        exported, _ = torch._dynamo.export(f, torch.Tensor([3, 4, 5]))
        self.assertTrue(same(exported(*args), f(*args)))

        cnt = torch._dynamo.testing.CompileCounter()
        opt_f = torch._dynamo.optimize(cnt, nopython=True)(f)
        self.assertTrue(same(f(*args), opt_f(*args)))
        # torch._assert shouldn't be in the graph
        self.assertEqual(cnt.op_count, 3)
        self.assertEqual(cnt.frame_count, 1)

        exported, _ = torch._dynamo.export(f, torch.Tensor([4, 4, 5]))
        self.assertTrue(same(exported(*args), f(*args)))

    def test_size_typematch(self):
        def f(x, y):
            if isinstance(x, torch.Size):
                return y + 1
            else:
                return y + 2

        y = torch.zeros(1)
        x1 = torch.Size((3,))
        x2 = (3,)

        cnt = torch._dynamo.testing.CompileCounter()
        opt_f = torch._dynamo.optimize(cnt, nopython=True)(f)
        self.assertTrue(same(f(x1, y), opt_f(x1, y)))
        self.assertTrue(same(f(x2, y), opt_f(x2, y)))
        self.assertEqual(cnt.frame_count, 2)

    @torch._dynamo.config.patch("rewrite_assert_with_torch_assert", False)
    def test_not_rewrite_assert(self):
        def f(x):
            b = x.sin()
            assert x[0] == 3
            return x.cos() + b

        with self.assertRaisesRegex(torch._dynamo.exc.Unsupported, "generic_jump"):
            torch._dynamo.export(f, torch.Tensor([3, 4, 5]))

    @torch._dynamo.config.patch(dynamic_shapes=True)
    def test_batchnorm_e2e(self):
        class Repro(torch.nn.Module):
            def __init__(self):
                super().__init__()
                self.bn = torch.nn.BatchNorm2d(
                    64, eps=1e-05, momentum=0.1, affine=True, track_running_stats=True
                )
                self.conv1 = torch.nn.Conv2d(
                    64,
                    64,
                    kernel_size=(3, 3),
                    stride=(1, 1),
                    padding=(1, 1),
                    bias=False,
                )

            def forward(self, x):
                x1 = self.bn(x)
                x2 = self.conv1(x1)
                out = torch.nn.functional.relu(x2)
                return (out,)

        torch.manual_seed(1337)

        m_ref = Repro()
        m_test = deepcopy(m_ref)

        @torch._dynamo.optimize("aot_eager_decomp_partition")
        def compiled_fn(x):
            return m_test(x)

        x_ref = torch.randn(2, 64, 32, 32, requires_grad=True)
        x_test = x_ref.clone()

        # Loop multiple times: each iteration the running_mean/var on batchnorm will update,
        # which changes the output of the next iteration
        for _ in range(3):
            ref = m_ref(x_ref)
            res = compiled_fn(x_test)

            self.assertTrue(same(ref, res))

            for r in ref:
                if r.requires_grad:
                    r.sum().backward()
            for r in res:
                if r.requires_grad:
                    r.sum().backward()

            for param_ref, param_test in zip(m_ref.parameters(), m_test.parameters()):
                self.assertTrue(same(param_ref, param_test))
            # Assert running_mean/var
            for buffer_ref, buffer_test in zip(m_ref.buffers(), m_test.buffers()):
                self.assertTrue(same(buffer_ref, buffer_test))

    @torch._dynamo.config.patch("dynamic_shapes", True)
    def test_dynamic_shapes_right_side(self):
        def f(x):
            return torch.ones(5 * x.shape[0])

        inp = torch.randn(6, 5)

        gm, _ = torch._dynamo.export(
            f, torch.randn(4, 5), aten_graph=True, tracing_mode="symbolic"
        )
        self.assertEqual(gm(inp).shape, f(inp).shape)

    @torch._dynamo.config.patch("dynamic_shapes", True)
    def test_dynamic_shapes_implicit_guard(self):
        def f(x):
            y = x * x.size(x.shape[0])
            torch.sum(y, [y.shape[0]])
            return y

        cnt = torch._dynamo.testing.CompileCounter()
        opt_fn = torch._dynamo.optimize(cnt, nopython=True)(f)
        opt_fn(torch.randn(3, 1, 1, 1, 1))
        self.assertEqual(cnt.frame_count, 1)

    @torch._dynamo.config.patch("dynamic_shapes", True)
    def test_dynamic_shapes_float_guard(self):
        def f(x):
            return torch.nn.functional.dropout(x, x.shape[0] / 6)

        cnt = torch._dynamo.testing.CompileCounter()
        opt_fn = torch._dynamo.optimize(cnt, nopython=True)(f)
        opt_fn(torch.randn(3))
        self.assertEqual(cnt.frame_count, 1)

    @torch._dynamo.config.patch(dynamic_shapes=True, capture_scalar_outputs=True)
    def test_tensor_item(self):
        def f(x, y):
            val = y.item()
            return x.sum() + val

        gm, _ = torch._dynamo.export(
            f,
            torch.zeros(6, 4),
            torch.tensor(1),
            aten_graph=True,
            tracing_mode="symbolic",
        )
        self.assertEqual(
            f(torch.zeros(6, 4), torch.tensor(1)),
            gm(torch.zeros(6, 4), torch.tensor(1)),
        )
        self.assertEqual(
            f(torch.zeros(6, 4), torch.tensor(2)),
            gm(torch.zeros(6, 4), torch.tensor(2)),
        )

    @torch._dynamo.config.patch("dynamic_shapes", True)
    def test_tensor_split(self):
        def f(x):
            return torch.split(x, x.shape[0] // 2, dim=0)[0]

        gm, _ = torch._dynamo.export(
            f,
            torch.zeros(6, 4),
            aten_graph=True,
            tracing_mode="symbolic",
        )

        self.assertEqual(f(torch.ones(8, 4)), gm(torch.ones(8, 4)))

    def test_grad_references_cleared(self):
        model = torch.nn.Linear(2048, 2048, bias=False)
        x = torch.ones(2048)
        optimizer = torch.optim.SGD(model.parameters(), lr=0.01)

        def opt_step():
            optimizer.step()

        compiled_opt_step = torch._dynamo.optimize("eager")(opt_step)

        def compiled_model_step(x):
            optimizer.zero_grad(True)
            y = model(x)
            torch.sum(y).backward()
            compiled_opt_step()

        compiled_model_step(x)
        param_grad_ref = weakref.ref(list(model.parameters())[0].grad)
        optimizer.zero_grad(True)
        self.assertIsNone(param_grad_ref())


if __name__ == "__main__":
    from torch._dynamo.test_case import run_tests

    run_tests()<|MERGE_RESOLUTION|>--- conflicted
+++ resolved
@@ -4,6 +4,7 @@
 """
 # Owner(s): ["module: dynamo"]
 import collections
+import contextlib
 import copy
 import inspect
 import itertools
@@ -1985,6 +1986,16 @@
         opt_mod = torch._dynamo.optimize(cnt, nopython=True)(mod)
         self.assertTrue(same(mod(*args), opt_mod(*args)))
         self.assertEqual(cnt.op_count, 5)
+        self.assertEqual(cnt.frame_count, 1)
+
+    def test_tensor_data_kwarg(self):
+        # https://github.com/pytorch/pytorch/issues/96278
+        def f():
+            return torch.tensor(data=[[1.0, -1.0]])
+
+        cnt = torch._dynamo.testing.CompileCounter()
+        opt_fn = torch._dynamo.optimize(cnt, nopython=True)(f)
+        self.assertTrue(same(f(), opt_fn()))
         self.assertEqual(cnt.frame_count, 1)
 
     @requires_cuda()
@@ -2230,9 +2241,6 @@
         self.assertEqual(cnt.frame_count, 2)
         self.assertEqual(cnt.op_count, 2)
 
-<<<<<<< HEAD
-    @skip_if_pytest
-=======
     def test_exception_in_dynamo_handling(self):
         hit_handler = False
 
@@ -2308,7 +2316,6 @@
 
         self.assertNoUnraisable(f)
 
->>>>>>> 688427b5
     @torch._dynamo.config.patch("rewrite_assert_with_torch_assert", True)
     def test_rewrite_assert_with_msg(self):
         def f(x):
