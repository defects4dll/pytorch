# -*- coding: utf-8 -*-
# Owner(s): ["oncall: jit"]

from torch._C import _disabled_torch_function_impl
import torch.fx
import torch.nn.functional as F
from torch.testing._internal.common_utils import run_tests, TestCase, skipIfTorchDynamo, \
    IS_WINDOWS, parametrize, instantiate_parametrized_tests
import unittest
import torch
import operator
import itertools
import random
import contextlib
import math
import atexit
import os
import copy
from torch.utils._pytree import tree_map
from torch.fx.experimental import symbolic_shapes
from torch.fx.experimental.proxy_tensor import make_fx
from torch.fx.experimental.symbolic_shapes import ShapeEnv, sym_float, guard_int, SymNode, \
    sym_sqrt, sym_int, to_node, GuardOnDataDependentSymNode
from torch.utils._python_dispatch import TorchDispatchMode
from torch import SymInt

aten = torch.ops.aten

try:
    import sympy
    # TODO(jansel): these tests fail on windows
    HAS_SYMPY = not IS_WINDOWS
except ImportError:
    HAS_SYMPY = False
skipIfNoSympy = unittest.skipIf(not HAS_SYMPY, "no sympy")


meta_funcs = {}


def register_meta(op):
    def decorator(f):
        def add_func(op):
            meta_funcs[op] = f
        tree_map(add_func, op)
        return f
    return decorator


@register_meta([aten.add.Tensor, aten.sub.Tensor])
def binary_meta(a, b):
    return a.new_empty(a.shape)


@register_meta(aten.cat.default)
def cat_meta(tensors, dim=0):
    concat_length = 0
    shape = tensors[0].shape
    for tensor in tensors:
        for idx, (common_length, length) in enumerate(zip(shape, tensor.shape)):
            if idx == dim:
                concat_length = concat_length + length
            else:
                assert length == common_length
    new_shape = list(shape)
    new_shape[dim] = concat_length
    return tensors[0].new_empty(new_shape)


@register_meta([aten.narrow_copy.default])
def narrow_copy_symint_meta(a, dim, start, length, **kwargs):
    shape = []
    for i, x in enumerate(a.shape):
        if i == dim:
            shape.append(length)
        else:
            shape.append(x)
    return a.new_empty(tuple(shape))


@register_meta([aten.expand.default])
def expand_symint_meta(a, size, implicit=False):
    return a.new_empty(size)


def create_contiguous(shape):
    strides = [1]
    for dim in reversed(shape[:-1]):
        strides.append(dim * strides[-1])
    return list(reversed(strides))


class FakeSymbolicTensor(torch.Tensor):
    @staticmethod
    def __new__(cls, sym_shape, sym_strides, dtype, layout, requires_grad, device, storage_offset=0):
        # TODO: this is wrong in general
        sym_stride = create_contiguous(sym_shape)
        r = torch.Tensor._make_wrapper_subclass(
            cls, sym_shape,
            sym_stride, storage_offset,
            dtype=dtype, layout=layout, requires_grad=requires_grad,
            device=device,
        )
        return r

    __torch_function__ = _disabled_torch_function_impl

    def new_empty(self, shape):
        return FakeSymbolicTensor(shape, None, self.dtype, self.layout, self.requires_grad, self.device)

    @classmethod
    def __torch_dispatch__(cls, func_overload, types, args=(), kwargs=None):
        if func_overload in meta_funcs:
            return meta_funcs[func_overload](*args, **kwargs)

        if func_overload == torch.ops.aten.new_empty.default:
            self = args[0]
            shape = args[1]
            return FakeSymbolicTensor(shape, self.stride(), self.dtype, self.layout, self.requires_grad, self.device)

        raise RuntimeError(f"operator {func_overload} not supported")


def create_symbolic_tensor(name, arg, shape_env):
    from torch._dynamo.source import ConstantSource
    sym_shapes, sym_strides, sym_storage_offset = \
        shape_env.create_symbolic_sizes_strides_storage_offset(arg, source=ConstantSource(name))
    return FakeSymbolicTensor(sym_shapes, sym_strides, arg.dtype, arg.layout, arg.requires_grad, arg.device, sym_storage_offset)

def create_symint(shape_env, i):
    from torch._dynamo.source import ConstantSource
    return shape_env.create_symintnode(
        shape_env.create_symbol(i, source=ConstantSource(f"__testing_only{len(shape_env.var_to_val)}"))
    )

@skipIfTorchDynamo("Creating ShapeEnv fails for confusing reasons (also we never expect dynamo to see code like this)")
class TestPySymInt(TestCase):

    @skipIfNoSympy
    def test_arith_ops(self):
        shape_env = ShapeEnv()
        symints = []
        for i in range(2, 5):
            symints.append((i, create_symint(shape_env, i)))

        ops = [operator.add, operator.sub, operator.floordiv, operator.mul, operator.mod]

        for op in ops:
            for args in itertools.permutations(symints, 2):
                if not isinstance(args[0][1], int) and ((op != operator.mod or op != operator.floordiv) and args[1][0] != 0):
                    self.assertTrue(op(args[0][1], args[1][1]) == op(args[0][0], args[1][0]))


    @skipIfNoSympy
    def test_reverse_arith_ops(self):
        shape_env = ShapeEnv()

        a = create_symint(shape_env, 2)
        self.assertTrue(5 // a == 5 // 2)

        a = create_symint(shape_env, 2)
        self.assertTrue(5 * a == 5 * 2)


    @skipIfNoSympy
    def test_roundtrip(self):
        shape_env = ShapeEnv()
        x = create_symbolic_tensor("x", torch.randn(5, 4, 3), shape_env)

        self.assertTrue(not isinstance(x.shape[0], SymNode))
        self.assertTrue(isinstance(x.shape[0], SymInt))

        self.assertTrue(x.shape[0] == 5)
        self.assertTrue(x.shape[1] == 4)
        self.assertTrue(x.shape[2], 3)

        self.assertTrue(x.size()[0], 5)
        self.assertTrue(x.size()[1], 4)
        self.assertTrue(isinstance(x.size()[1], SymInt))
        self.assertTrue(x.size()[2] == 3)

        self.assertTrue(x.size(0) == 5)
        self.assertTrue(x.size(1) == 4)
        self.assertTrue(x.size(2) == 3)
        self.assertTrue(isinstance(x.size(2), SymInt))

        y = create_symbolic_tensor("y", torch.randn(5, 4, 3)[1:], shape_env)
        self.assertTrue(isinstance(y.storage_offset(), SymInt))
        self.assertTrue(y.storage_offset() == 12)

    @skipIfNoSympy
    def test_binary(self):
        shape_env = ShapeEnv()
        x = create_symbolic_tensor("x", torch.randn(5, 4, 3), shape_env)
        y = create_symbolic_tensor("y", torch.randn(5, 4, 3), shape_env)

        z = x + y
        self.assertTrue(z.shape[0] == 5)
        self.assertTrue(z.shape[1] == 4)
        self.assertTrue(z.shape[2] == 3)

        # broadcasting
        y = create_symbolic_tensor("y2", torch.randn(1, 4, 1), shape_env)
        z = x + y
        self.assertTrue(z.shape[0] == 5)
        self.assertTrue(z.shape[1] == 4)
        self.assertTrue(z.shape[2] == 3)

    @skipIfNoSympy
    def test_symint_args(self):
        shape_env = ShapeEnv()
        x = create_symbolic_tensor("x", torch.randn(5, 4, 3), shape_env)
        y = create_symbolic_tensor("y", torch.randn(5, 4, 1), shape_env)
        LAST_DIM = 2
        z = x.narrow_copy(LAST_DIM, 0, y.shape[LAST_DIM])
        self.assertTrue(z.shape[2] == y.shape[2])

        # arithmetic expr with two symints
        z = x.narrow_copy(LAST_DIM, 0, x.shape[LAST_DIM] - y.shape[LAST_DIM])
        self.assertTrue(z.shape[2] == 2)

        # arithmetic expr with a symint and python int
        z = x.narrow_copy(LAST_DIM, 0, x.shape[LAST_DIM] - 1)
        self.assertTrue(z.shape[2] == 2)

    @skipIfNoSympy
    def test_symint_vargs(self):
        shape_env = ShapeEnv()
        x = create_symbolic_tensor("x", torch.randn(5, 4, 3), shape_env)
        y = create_symbolic_tensor("y", torch.randn(1, 4, 1), shape_env)

        # varargs
        z = y.expand(x.shape[0], y.shape[1], x.shape[2])
        self.assertTrue(z.shape[0] == 5)
        self.assertTrue(z.shape[1] == 4)
        self.assertTrue(z.shape[2] == 3)

        # shape list
        z = y.expand((x.shape[0], y.shape[1], x.shape[2]))
        self.assertTrue(z.shape[0] == 5)
        self.assertTrue(z.shape[1] == 4)
        self.assertTrue(z.shape[2] == 3)

        # mixed python symints and ints
        z = y.expand(x.shape[0], y.shape[1], 3)
        self.assertTrue(z.shape[0] == 5)
        self.assertTrue(z.shape[1] == 4)
        self.assertTrue(z.shape[2] == 3)

        # mixed python symints and ints in a list
        z = y.expand((x.shape[0], y.shape[1], 3))
        self.assertTrue(z.shape[0] == 5)
        self.assertTrue(z.shape[1] == 4)
        self.assertTrue(z.shape[2] == 3)

        # mixed python symints and ints
        z = y.expand(5, y.shape[1], x.shape[2])
        self.assertTrue(z.shape[0] == 5)
        self.assertTrue(z.shape[1] == 4)
        self.assertTrue(z.shape[2] == 3)

        # mixed python ints and symints in a list
        z = y.expand((5, y.shape[1], x.shape[2]))
        self.assertTrue(z.shape[0] == 5)
        self.assertTrue(z.shape[1] == 4)
        self.assertTrue(z.shape[2] == 3)

        z = y.expand((y.shape[1],))
        z = y.expand(y.shape[1])

    @skipIfNoSympy
    def test_stride(self):
        shape_env = ShapeEnv()
        x = create_symbolic_tensor("x", torch.randn(5, 5), shape_env)
        self.assertIsInstance(x.stride()[0], SymInt)

    @skipIfNoSympy
    def test_size_expressions(self):
        shape_env = ShapeEnv()
        x = create_symbolic_tensor("x", torch.randn(5), shape_env)
        expand_x = x.expand(x.shape[0], x.shape[0])
        if expand_x.shape[0] > 3:
            result = expand_x + expand_x
        else:
            result = expand_x + expand_x

        gt_op, _bt = shape_env.guards[-1]
        self.assertTrue(isinstance(gt_op, sympy.core.relational.StrictGreaterThan))
        self.assertTrue(str(x.shape[0]), str(gt_op.args[0]))
        self.assertTrue(str(expand_x.shape[1]), str(x.shape[0]))
        self.assertTrue(str(expand_x.shape[1]), str(result.shape[0]))

    @skipIfNoSympy
    def test_numel(self):
        shape_env = ShapeEnv()
        x = create_symbolic_tensor("x", torch.randn(5), shape_env)
        self.assertIsInstance(x.numel(), torch.SymInt)
        self.assertIsInstance(torch.numel(x), torch.SymInt)

        x = torch.rand(3, 3)
        self.assertIsInstance(x.numel(), int)
        self.assertIsInstance(torch.numel(x), int)

    @skipIfNoSympy
    def test_int_to_float(self):
        shape_env = ShapeEnv()
        x = create_symbolic_tensor("x", torch.randn(5), shape_env)
        r = sym_float(x.shape[0])
        self.assertIsInstance(r, torch.SymFloat, msg=type(r))

    @skipIfNoSympy
    def test_aten_ops(self):

        shape_env = ShapeEnv()
        x = create_symbolic_tensor("x", torch.randn(5), shape_env)
        torch.ops.aten.narrow_copy.default(x, 0, 0, x.shape[0])

        shape_env = ShapeEnv()
        x = create_symbolic_tensor("x2", torch.randn(5, 4, 3), shape_env)
        torch.ops.aten.expand.default(x, [x.shape[0], x.shape[1], x.shape[2]])

    def test_fx_trace_intlist(self):
        class CustomModule(torch.nn.Module):
            def forward(self, x):
                bs, c, h, w = x.shape
                return F.pad(x, (0, w % 2, 0, h % 2, 0, 0))

        m = CustomModule()
        x = torch.rand(1, 3, 4, 4)
        # should not TypeError: pad(): argument 'pad' (position 2) must be
        # tuple of ints, not tuple
        torch.fx.symbolic_trace(m)

    @skipIfNoSympy
    def test_meta_symint(self):
        shape_env = ShapeEnv()
        a0 = create_symint(shape_env, 2)
        r = torch.empty(a0, device='meta')
        self.assertIsInstance(r.shape[0], SymInt)

    @skipIfNoSympy
    def test_guard_int(self):
        shape_env = ShapeEnv()
        a0 = create_symint(shape_env, 2)
        self.assertEqual(guard_int(a0), 2)
        self.assertExpectedInline(str(shape_env.guards[0][0]), """Eq(s0, 2)""")

    @skipIfNoSympy
    def test_sym_int(self):
        shape_env = ShapeEnv()
        a0 = create_symint(shape_env, 5)
        r = sym_int(a0)
        self.assertEqual(r, 5)
        self.assertIsInstance(r, torch.SymInt, msg=type(r))
        self.assertExpectedInline(str(shape_env.guards[0][0]), """Eq(s0, 5)""")

        a1 = create_symint(shape_env, 7)
        r = sym_int(a1 / 2)
        self.assertEqual(guard_int(r), 3)
        self.assertIsInstance(r, torch.SymInt, msg=type(r))
        self.assertExpectedInline(str(shape_env.guards[1][0]), """Eq(floor(s1/2), 3)""")

        a2 = create_symint(shape_env, -3)
        r = sym_int(a2 / 2)
        self.assertEqual(guard_int(r), -1)
        self.assertIsInstance(r, torch.SymInt, msg=type(r))
        self.assertExpectedInline(str(shape_env.guards[2][0]), """Eq(ceiling(-s2/2), -1)""")

    @skipIfNoSympy
    def test_sym_sqrt(self):
        shape_env = ShapeEnv()
        a0 = create_symint(shape_env, 4)
        r = sym_sqrt(a0)
        self.assertEqual(r, 2)
        self.assertIsInstance(r, torch.SymFloat, msg=type(r))
        self.assertExpectedInline(str(shape_env.guards[0][0]), """Eq(sqrt(s0), 2)""")

    @skipIfNoSympy
    def test_sym_floor(self):
        shape_env = ShapeEnv()
        a0 = create_symint(shape_env, 5)
        r = math.floor(a0 / 2)
        self.assertEqual(r, 2)
        self.assertIsInstance(r, torch.SymInt, msg=type(r))
        self.assertExpectedInline(str(shape_env.guards[0][0]), """Eq(floor(s0/2), 2)""")

    @skipIfNoSympy
    def test_int_conversion(self):
        shape_env = ShapeEnv()
        a0 = create_symint(shape_env, 2)
        self.assertRaisesRegex(RuntimeError, "Trying to extract", lambda: int(a0))

    @skipIfNoSympy
    def test_data_dependent_guard(self):
        shape_env = ShapeEnv()
        s0 = shape_env.create_unbacked_symint()
        self.assertRaises(GuardOnDataDependentSymNode, lambda: bool(s0 == 0))

    @skipIfNoSympy
    def test_non_overlapping_and_dense(self):
        shape_env = ShapeEnv()
        a0 = create_symint(shape_env, 5)
        r = torch.empty_strided((a0, 7), (1, a0), device='meta')
        self.assertTrue(torch.ops.aten.is_non_overlapping_and_dense.default(r))

    @skipIfNoSympy
    def test_symint_as_scalar(self):
        shape_env = ShapeEnv()
        a0 = create_symint(shape_env, 2)

        sym_int_encountered = False

        class TestSymInt(TorchDispatchMode):
            def __torch_dispatch__(self, func, types, args=(), kwargs=None):
                assert func == torch.ops.aten.add.Tensor

                nonlocal sym_int_encountered
                # WARNING: do not do identity tests on the outer
                # SymInt/SymFloat, they are NOT STABLE
                sym_int_encountered = kwargs["alpha"].node is a0.node
                kwargs["alpha"] = 0
                return func(*args)

        x = torch.rand([4, 4])
        with TestSymInt():
            y = torch.add(x, x, alpha=a0)

        self.assertTrue(sym_int_encountered)

    @skipIfNoSympy
    def test_deepcopy(self):
        shape_env = ShapeEnv()
        a0 = create_symint(shape_env, 2)
        assert a0 < 4
        new_shape_env = copy.deepcopy(shape_env)
        self.assertEqual(len(new_shape_env.guards), 1)

    @skipIfNoSympy
    def test_print_readable_with_symints(self):
        def f(a, b):
            dim0 = a.shape[0] + b.shape[0]
            dim1 = a.shape[1] + b.shape[1]
            d = a.new_empty(dim0, dim1)
            d = torch.ops.aten.native_dropout(d, 0.5, train=True)
            return d

        fx_g = make_fx(f, tracing_mode="symbolic")(torch.randn(5, 3), torch.randn(4, 3))
        out = fx_g.print_readable(print_output=False)

        self.assertExpectedInline(out.strip(), """\
class f(torch.nn.Module):
    def forward(self, a_1: f32[s0, s1], b_1: f32[s2, s1]):
        # No stacktrace found for following nodes
        sym_size: Sym(s0) = torch.ops.aten.sym_size(a_1, 0)
        sym_size_1: Sym(s2) = torch.ops.aten.sym_size(b_1, 0)
        add: Sym(s0 + s2) = sym_size + sym_size_1;  sym_size = sym_size_1 = None
        sym_size_2: Sym(s1) = torch.ops.aten.sym_size(a_1, 1)
        sym_size_3: Sym(s1) = torch.ops.aten.sym_size(b_1, 1);  b_1 = None
        add_1: Sym(2*s1) = sym_size_2 + sym_size_3;  sym_size_2 = sym_size_3 = None
        new_empty: f32[s0 + s2, 2*s1] = torch.ops.aten.new_empty.default(a_1, [add, add_1], dtype = torch.float32, layout = torch.strided, device = device(type='cpu'), pin_memory = False);  a_1 = add = add_1 = None
        native_dropout = torch.ops.aten.native_dropout.default(new_empty, 0.5, True);  new_empty = None
        getitem: f32[s0 + s2, 2*s1] = native_dropout[0]
        getitem_1: b8[s0 + s2, 2*s1] = native_dropout[1];  native_dropout = None
        return (getitem, getitem_1)""")  # noqa: B950

# This environment variable controls whether or not we print expected failure
# lists at the end of a test suite run.  The intended usage looks like this:
#
# 1. Run `PYTORCH_COLLECT_EXPECT=1 python test/test_dynamic_shapes.py -k TestSymNumberMagicMethods`.
# 2. Given the printed xfail list, add them to the set expected_failure_sym_magic_methods.
COLLECT_EXPECT = os.getenv('PYTORCH_COLLECT_EXPECT', '0') == '1'

seen_failed = []
def print_seen():
    out = []
    for key, reason in seen_failed:
        # Make sure the generated line is lint clean
        msg = f"    {key},  # {reason}"
        eol = msg.find("\n")
        if eol != -1:
            msg = msg[:eol]
        out.append(msg[:120])

    print("expected_failure_sym_magic_methods = {")
    print("\n".join(out))
    print("}")

if COLLECT_EXPECT:
    atexit.register(print_seen)

expected_failure_sym_magic_methods = {
    ('floordiv', 'SymFloat', 'float'),  # Cannot convert complex to float
    ('floordiv', 'float', 'SymFloat'),  # Cannot convert complex to float
    ('floordiv', 'SymFloat', 'SymFloat'),  # Cannot convert complex to float
    ('floordiv', 'SymFloat', 'int'),  # Scalars are not close!
    ('floordiv', 'float', 'SymInt'),  # Scalars are not close!
    ('floordiv', 'SymFloat', 'SymInt'),  # Scalars are not close!
    ('floordiv', 'SymInt', 'float'),  # Cannot convert complex to float
    ('floordiv', 'int', 'SymFloat'),  # Cannot convert complex to float
    ('floordiv', 'SymInt', 'SymFloat'),  # Cannot convert complex to float
}

@skipIfTorchDynamo("Creating ShapeEnv fails for confusing reasons (also we never expect dynamo to see code like this)")
class TestSymNumberMagicMethods(TestCase):
    def _do_test(self, fn, inp1, inp2, shape_env, is_unary_fn):
        # Helper function
        seed_node = (create_symint(shape_env, 1) / 1.).node
        bool_seed_node = (create_symint(shape_env, 1) == 1).node

        def get_sym_inp(inp):
            # NB: this must come before int
            if isinstance(inp, bool):
                return torch.SymBool(to_node(bool_seed_node, inp))
            elif isinstance(inp, int):
                return torch.SymInt(to_node(seed_node, inp))
            else:
                return torch.SymFloat(to_node(seed_node, inp))

        def maybe_xfail(inp1, inp2):
            key = (fn, type(inp1).__name__, type(inp2).__name__)
            if COLLECT_EXPECT:
                @contextlib.contextmanager
                def context():
                    try:
                        yield
                    except (TypeError, AssertionError) as e:
                        seen_failed.append((key, str(e)))
                return context()

            if key in expected_failure_sym_magic_methods:
                return self.assertRaises((TypeError, AssertionError))
            else:
                return contextlib.nullcontext()

        if fn in symbolic_shapes.magic_methods_on_math:
            lambda_apply = getattr(math, fn)
        elif fn in symbolic_shapes.magic_methods_on_submodule:
            lambda_apply = getattr(symbolic_shapes, fn)
        elif fn in symbolic_shapes.magic_methods_on_operator_with_trailing_underscore:
            lambda_apply = getattr(operator, f"{fn}_")
        else:
            lambda_apply = getattr(operator, fn)

        if fn in symbolic_shapes.always_float_magic_methods:
            tp = "float"
        elif fn in symbolic_shapes.always_int_magic_methods:
            tp = "int"
        elif fn in symbolic_shapes.always_bool_magic_methods:
            tp = "bool"
        elif is_unary_fn:
            tp = "float" if isinstance(inp1, float) else "int"
        else:
            tp = "float" if any(isinstance(i, float) for i in [inp1, inp2]) else "int"

        def guard_fn(v):
            return getattr(v.node, f"guard_{tp}")("", 0)

        # Get reference result
        with maybe_xfail(inp1, inp2):
            if is_unary_fn:
                ref_out = lambda_apply(inp1)
            else:
                ref_out = lambda_apply(inp1, inp2)

        # Symified first arg
        sym_inp1 = get_sym_inp(inp1)
        with maybe_xfail(sym_inp1, inp2):
            if is_unary_fn:
                out = lambda_apply(sym_inp1)
            else:
                out = lambda_apply(sym_inp1, inp2)
            self.assertEqual(guard_fn(out), ref_out)

        if is_unary_fn:
            return

        # Symified second arg
        sym_inp2 = get_sym_inp(inp2)
        with maybe_xfail(inp1, sym_inp2):
            out = lambda_apply(inp1, sym_inp2)
            self.assertEqual(guard_fn(out), ref_out)

        # Symified both args
        with maybe_xfail(sym_inp1, sym_inp2):
            out = lambda_apply(sym_inp1, sym_inp2)
            self.assertEqual(guard_fn(out), ref_out)


    @parametrize("fn", list(symbolic_shapes.magic_methods.keys()))
    def test_bool_method(self, fn):
        if fn not in symbolic_shapes.bool_magic_methods:
            self.skipTest(f"{fn} is non-bool")

        is_unary_fn = fn in symbolic_shapes.unary_magic_methods
        shape_env = ShapeEnv()
        self._do_test(fn, True, False, shape_env, is_unary_fn)


    @parametrize("fn", list(symbolic_shapes.magic_methods.keys()))
    @parametrize("first_type", ["int", "float"])
    @parametrize("second_type", ["int", "float"])
    def test_method(self, fn, first_type, second_type):
        if first_type == "float":
            # TODO: Hmm, this looks like we skip all floats
            self.skipTest(f"{fn} is not a float magic method")

        is_unary_fn = fn in symbolic_shapes.unary_magic_methods
        # Second argument is ignored for unary function. So only run for one type
        if is_unary_fn and second_type == "float":
            self.skipTest(f"{fn} is unary and already tested")

        if fn in symbolic_shapes.bool_magic_methods:
            self.skipTest(f"{fn} is bool")

        # We could pass int/float directly for types but then the
        # mangled test name is bad
        inp1 = random.random() * 2.5
        if first_type == "int":
            inp1 = int(inp1)
        inp2 = random.random() * 2.5
        if second_type == "int":
            inp2 = int(inp2)

        shape_env = ShapeEnv()

        self._do_test(fn, inp1, inp2, shape_env, is_unary_fn)

instantiate_parametrized_tests(TestSymNumberMagicMethods)

<<<<<<< HEAD
class TestFloorDiv(TestCase):
    @staticmethod
    def python_floordiv(x, y):
        return x // y

    @staticmethod
    def torch_floordiv(x, y):
        # Note: we fully evaluate here since FloorDiv might not always do
        # that.
        shape_env = ShapeEnv()
        return shape_env.evaluate_expr(FloorDiv(x, y))

    @staticmethod
    def yield_test_cases(values, negate=True):
        for x, y in values:
            yield (x, y)
            if negate:
                yield (-x, y)
                yield (x, -y)
                yield (-x, -y)

    @skipIfNoSympy
    def test_floordiv_float_int(self):
        values = (
            (2.5, 2.1),
            (2.1, 2.5),
            (2.0, 2.1),
            (7, 2.5),
            (2.1, 7),
            (7, 2),
        )

        for x, y in TestFloorDiv.yield_test_cases(values):
            self.assertEqual(TestFloorDiv.python_floordiv(x, y), TestFloorDiv.torch_floordiv(x, y))

    @skipIfNoSympy
    def test_floordiv_bool(self):
        values = (
            (False, True),
            (True, 2.5),
            (2.5, True),
            (False, 7),
            (7, True),
        )

        for x, y in TestFloorDiv.yield_test_cases(values, negate=False):
            # Compares to int since our FloorDiv has no bool support
            self.assertEqual(TestFloorDiv.python_floordiv(x, y), TestFloorDiv.torch_floordiv(int(x), int(y)))
            # Tests that our impl throws
            self.assertRaisesRegex(
                TypeError,
                (rf"unsupported operand type\(s\) for //: "
                 rf"'{type(sympy.sympify(x)).__name__}' and '{type(sympy.sympify(y)).__name__}'"
                 rf", expected integer or real"),
                lambda: TestFloorDiv.torch_floordiv(x, y))

    @skipIfNoSympy
    def test_floordiv_complex(self):
        values = (
            (1.5 + 2.5j, 1.3 + 3.5j),
            (1.5 + 2.5j, 2.5),
            (2.5, 1.5 + 2.5j),
            (1.5 + 2.5j, 7),
            (7, 1.5 + 2.5j),
        )

        for x, y in TestFloorDiv.yield_test_cases(values):
            # We don't test error messages to avoid depending on Python
            # interpreter version
            self.assertRaises(TypeError, lambda: TestFloorDiv.python_floordiv(x, y))
            self.assertRaisesRegex(
                TypeError,
                (rf"unsupported operand type\(s\) for //: "
                 rf"'{type(sympy.sympify(x)).__name__}' and '{type(sympy.sympify(y)).__name__}'"
                 rf", expected integer or real"),
                lambda: TestFloorDiv.torch_floordiv(x, y))

    @skipIfNoSympy
    def test_floordiv_div_by_zero(self):
        values = (
            (2.5, 0),
            (2.1, 0.0),
            (2.3, sympy.Symbol("s", zero=True)),
        )

        for x, y in TestFloorDiv.yield_test_cases(values, negate=False):
            # We don't test error messages to avoid depending on Python
            # interpreter version
            if type(y) is not sympy.Symbol:
                self.assertRaises(ZeroDivisionError, lambda: TestFloorDiv.python_floordiv(x, y))
            self.assertRaisesRegex(
                ZeroDivisionError,
                "division by zero",
                lambda: TestFloorDiv.torch_floordiv(x, y))

    @skipIfNoSympy
    def test_floordiv_zero_base(self):
        values = (
            (0, 2.5),
            (0.0, 2.1),
            (sympy.Symbol("s", zero=True), 2.3),
        )

        for x, y in TestFloorDiv.yield_test_cases(values, negate=False):
            if type(x) is not sympy.Symbol:
                self.assertEqual(TestFloorDiv.python_floordiv(x, y), TestFloorDiv.torch_floordiv(x, y))
            else:
                self.assertEqual(0, TestFloorDiv.torch_floordiv(x, y))

    @skipIfNoSympy
    def test_floordiv_div_by_one(self):
        values = (
            (2.5, 1),
            (2.1, 1.0),
            (2, 1.0),
            (2, 1),
        )

        for x, y in TestFloorDiv.yield_test_cases(values):
            self.assertEqual(TestFloorDiv.python_floordiv(x, y), TestFloorDiv.torch_floordiv(x, y))

    @skipIfNoSympy
    def test_floordiv_simplify(self):
        # Tests how we simplify or evaluate FloorDiv without free variables
        shape_env = ShapeEnv()
        result = 21
        exprs = (
            7 * FloorDiv(6, 2),
            7 * FloorDiv(6.28, 2),
            7 * FloorDiv(6.28, 2.0),
            7 * FloorDiv(6.28, (FloorDiv(6.28, 3.14))),
        )

        for expr in exprs:
            self.assertEqual(expr, result)
            self.assertEqual(expr.doit(deep=False), result)
            self.assertEqual(expr.doit(deep=True), result)
            self.assertEqual(sympy.simplify(expr), result)
            self.assertEqual(shape_env.simplify(expr), result)
            self.assertEqual(shape_env.evaluate_expr(expr), result)

    @skipIfNoSympy
    def test_floordiv_assumptions(self):
        # We define two Symbols (with different names) for each type to make
        # sure the behavior is consistent regardless of whether both arguments
        # are the same object or not.
        cases = (
            sympy.Symbol("i1", integer=True),
            sympy.Symbol("i2", integer=True),
            sympy.Symbol("r1", real=True),
            sympy.Symbol("r2", real=True),
            sympy.Symbol("c1", complex=True, real=False, integer=False),
            sympy.Symbol("c2", complex=True, real=False, integer=False),
            sympy.Symbol("s1"),
            sympy.Symbol("s2"),
        )

        for base, divisor in itertools.product(cases, repeat=2):
            def op():
                return FloorDiv(base, divisor)

            def is_complex(x):
                return x.is_integer is False and x.is_real is False and x.is_complex

            if is_complex(base) or is_complex(divisor):
                self.assertRaisesRegex(
                    TypeError,
                    (r"unsupported operand type\(s\) for //: 'Symbol' and 'Symbol',"
                     r" expected integer or real"),
                    op)
                continue

            op = op()

            # In regular Python, x//x == 1.0 if x is a float, but FloorDiv
            # always returns an integer 1 when both args are the same object.
            # This even works for Symbols with no assumptions specified.
            if base is divisor:
                self.assertTrue(op.is_integer)
                self.assertTrue(op.is_real)
            elif base.is_integer and divisor.is_integer:
                self.assertTrue(op.is_integer)
                self.assertTrue(op.is_real)
            else:
                self.assertEqual(op.is_integer, None)
                self.assertTrue(op.is_real)

=======
>>>>>>> 5817695b
if __name__ == '__main__':
    run_tests()<|MERGE_RESOLUTION|>--- conflicted
+++ resolved
@@ -19,7 +19,8 @@
 from torch.utils._pytree import tree_map
 from torch.fx.experimental import symbolic_shapes
 from torch.fx.experimental.proxy_tensor import make_fx
-from torch.fx.experimental.symbolic_shapes import ShapeEnv, sym_float, guard_int, SymNode, \
+from torch.fx.experimental.symbolic_shapes import \
+    FloorDiv, ShapeEnv, sym_float, guard_int, SymNode, \
     sym_sqrt, sym_int, to_node, GuardOnDataDependentSymNode
 from torch.utils._python_dispatch import TorchDispatchMode
 from torch import SymInt
@@ -495,9 +496,6 @@
     ('floordiv', 'SymFloat', 'int'),  # Scalars are not close!
     ('floordiv', 'float', 'SymInt'),  # Scalars are not close!
     ('floordiv', 'SymFloat', 'SymInt'),  # Scalars are not close!
-    ('floordiv', 'SymInt', 'float'),  # Cannot convert complex to float
-    ('floordiv', 'int', 'SymFloat'),  # Cannot convert complex to float
-    ('floordiv', 'SymInt', 'SymFloat'),  # Cannot convert complex to float
 }
 
 @skipIfTorchDynamo("Creating ShapeEnv fails for confusing reasons (also we never expect dynamo to see code like this)")
@@ -627,7 +625,6 @@
 
 instantiate_parametrized_tests(TestSymNumberMagicMethods)
 
-<<<<<<< HEAD
 class TestFloorDiv(TestCase):
     @staticmethod
     def python_floordiv(x, y):
@@ -815,7 +812,5 @@
                 self.assertEqual(op.is_integer, None)
                 self.assertTrue(op.is_real)
 
-=======
->>>>>>> 5817695b
 if __name__ == '__main__':
     run_tests()