merge_base_with = "master"

[[linter]]
code = 'FLAKE8'
include_patterns = ['**/*.py']
exclude_patterns = [
    '.git/**',
    'build_test_custom_build/**',
    'build/**',
    'caffe2/**',
    'docs/caffe2/**',
    'docs/cpp/src/**',
    'docs/src/**',
    'functorch/docs/**',
    'functorch/examples/**',
    'functorch/notebooks/**',
    'scripts/**',
    'test/generated_type_hints_smoketest.py',
    'third_party/**',
    'torch/include/**',
    'torch/lib/**',
    'venv/**',
    '**/*.pyi',
    'tools/test/test_selective_build.py',
]
command = [
    'python3',
    'tools/linter/adapters/flake8_linter.py',
    '--',
    '@{{PATHSFILE}}'
]
init_command = [
    'python3',
    'tools/linter/adapters/pip_init.py',
    '--dry-run={{DRYRUN}}',
    'flake8==3.8.2',
    'flake8-bugbear==20.1.4',
    'flake8-comprehensions==3.3.0',
    'flake8-executable==2.0.4',
    'flake8-logging-format==0.9.0',
    'flake8-pyi==20.5.0',
    'mccabe==0.6.1',
    'pycodestyle==2.6.0',
    'pyflakes==2.2.0',
]


[[linter]]
code = 'CLANGFORMAT'
include_patterns = [
    'aten/src/ATen/*.h',
    'aten/src/ATen/mps/**/*.mm',
    'aten/src/ATen/native/mps/**/*.mm',
    'aten/src/ATen/native/vulkan/**/*.h',
    'aten/src/ATen/native/vulkan/**/*.cpp',
    'c10/**/*.h',
    'c10/**/*.cpp',
    'torch/csrc/**/*.h',
    'torch/csrc/**/*.cpp',
    'test/cpp/**/*.h',
    'test/cpp/**/*.cpp',
]
exclude_patterns = [
    'aten/src/ATen/native/vulkan/api/vk_mem_alloc.h',
    'c10/util/strong_type.h',
    'torch/csrc/jit/serialization/mobile_bytecode_generated.h',
    'torch/csrc/utils/pythoncapi_compat.h',
]
init_command = [
    'python3',
    'tools/linter/adapters/s3_init.py',
    '--config-json=tools/linter/adapters/s3_init_config.json',
    '--linter=clang-format',
    '--dry-run={{DRYRUN}}',
    '--output-dir=.lintbin',
    '--output-name=clang-format',
]
command = [
    'python3',
    'tools/linter/adapters/clangformat_linter.py',
    '--binary=.lintbin/clang-format',
    '--',
    '@{{PATHSFILE}}'
]
is_formatter = true

[[linter]]
code = 'MYPY'
include_patterns = [
    'torch/**/*.py',
    'torch/**/*.pyi',
    'caffe2/**/*.py',
    'caffe2/**/*.pyi',
    'test/test_bundled_images.py',
    'test/test_bundled_inputs.py',
    'test/test_complex.py',
    'test/test_datapipe.py',
    'test/test_futures.py',
    # 'test/test_numpy_interop.py',
    'test/test_torch.py',
    'test/test_type_hints.py',
    'test/test_type_info.py',
]
exclude_patterns = [
    'torch/include/**',
    'torch/csrc/**',
    'torch/_dynamo/**/*.py',
    'torch/_inductor/**/*.py',
    'torch/_functorch/aot_autograd.py',
    'torch/_functorch/benchmark_utils.py',
    'torch/_functorch/compile_utils.py',
    'torch/_functorch/compilers.py',
    'torch/_functorch/eager_transforms.py',
    'torch/_functorch/fx_minifier.py',
    'torch/_functorch/partitioners.py',
    'torch/_functorch/top_operators_github_usage.py',
    'torch/_functorch/vmap.py',
    'torch/distributed/elastic/agent/server/api.py',
    'torch/testing/_internal/**',
    'torch/distributed/fsdp/fully_sharded_data_parallel.py',
    'torch/distributed/distributed_c10d.py',
    # TODO(suo): these exclusions were added just to get lint clean on master.
    # Follow up to do more target suppressions and remove them.
    'torch/ao/quantization/fx/convert.py',
    'torch/ao/quantization/_dbr/function_fusion.py',
    'test/test_datapipe.py',
    'caffe2/contrib/fakelowp/test/test_batchmatmul_nnpi_fp16.py',
    'test/test_numpy_interop.py',
    'torch/torch_version.py',
    'torch/fx/proxy.py',
    'torch/fx/passes/shape_prop.py',
    'torch/fx/node.py',
    'torch/fx/experimental/symbolic_shapes.py',
    'torch/fx/experimental/proxy_tensor.py',
    'torch/_subclasses/fake_utils.py',
    'torch/_subclasses/fake_tensor.py',
]
command = [
    'python3',
    'tools/linter/adapters/mypy_linter.py',
    '--config=mypy.ini',
    '--',
    '@{{PATHSFILE}}'
]
init_command = [
    'python3',
    'tools/linter/adapters/pip_init.py',
    '--dry-run={{DRYRUN}}',
    'numpy==1.23.1',
    'expecttest==0.1.3',
    'mypy==0.960',
    'types-requests==2.27.25',
    'types-PyYAML==6.0.7',
    'types-tabulate==0.8.8',
    'types-protobuf==3.19.18',
    'types-pkg-resources==0.1.3',
    'types-Jinja2==2.11.9',
    'junitparser==2.1.1',
    'rich==10.9.0',
    'pyyaml==6.0',
]

[[linter]]
code = 'MYPYNOFOLLOW'
include_patterns = [
    'torch/_dynamo/eval_frame.py',
    'torch/_dynamo/convert_frame.py',
    'torch/_dynamo/symbolic_convert.py',
    'torch/_dynamo/types.py',
    'torch/_dynamo/output_graph.py',
    'torch/_dynamo/guards.py',
    'torch/_dynamo/side_effects.py',
    'torch/_dynamo/optimizations/__init__.py',
    'torch/_dynamo/optimizations/backends.py',
    'torch/_dynamo/optimizations/training.py',
    'torch/_inductor/graph.py',
    'torch/_C/_dynamo/**/*.py',
    'test/test_utils.py',  # used to by in MYPY but after importing op_db it took 10+ minutes
]
exclude_patterns = [
]
command = [
    'python3',
    'tools/linter/adapters/mypy_linter.py',
    '--config=mypy-nofollow.ini',
    '--code=MYPYNOFOLLOW',
    '--',
    '@{{PATHSFILE}}'
]

[[linter]]
code = 'MYPYSTRICT'
include_patterns = [
    '.github/**/*.py',
    'benchmarks/instruction_counts/**/*.py',
    'tools/**/*.py',
    'torchgen/**/*.py',
    'torch/utils/_pytree.py',
    'torch/utils/benchmark/utils/common.py',
    'torch/utils/benchmark/utils/timer.py',
    'torch/utils/benchmark/utils/valgrind_wrapper/**/*.py',
]
exclude_patterns = [
    # (linbinyu) copied from internal repo
    'tools/code_analyzer/gen_operators_yaml.py',
    'tools/dynamo/verify_dynamo.py',
    'tools/gen_vulkan_spv.py',
    'tools/test/gen_operators_yaml_test.py',
    'tools/test/gen_oplist_test.py',
    'tools/test/test_selective_build.py',
]
command = [
    'python3',
    'tools/linter/adapters/mypy_linter.py',
    '--config=mypy-strict.ini',
    '--code=MYPYSTRICT',
    '--',
    '@{{PATHSFILE}}'
]

[[linter]]
code = 'CLANGTIDY'
include_patterns = [
    'c10/core/**/*.cpp',
    'torch/csrc/fx/**/*.cpp',
    'torch/csrc/generic/**/*.cpp',
    'torch/csrc/onnx/**/*.cpp',
    'torch/csrc/tensor/**/*.cpp',
    'torch/csrc/utils/**/*.cpp',
]
exclude_patterns = [
    # The negative filters below are to exclude files that include onnx_pb.h or
    # caffe2_pb.h, otherwise we'd have to build protos as part of this CI job.
    # FunctionsManual.cpp is excluded to keep this diff clean. It will be fixed
    # in a follow up PR.
    # that are not easily converted to accepted c++
    'c10/test/**/*.cpp',
    'torch/csrc/jit/passes/onnx/helper.cpp',
    'torch/csrc/jit/passes/onnx/shape_type_inference.cpp',
    'torch/csrc/jit/serialization/onnx.cpp',
    'torch/csrc/jit/serialization/export.cpp',
    'torch/csrc/jit/serialization/import.cpp',
    'torch/csrc/jit/serialization/import_legacy.cpp',
    'torch/csrc/onnx/init.cpp',
    'torch/csrc/cuda/nccl.*',
    'torch/csrc/cuda/python_nccl.cpp',
    'torch/csrc/autograd/FunctionsManual.cpp',
    'torch/csrc/jit/codegen/cuda/runtime/*',
    'torch/csrc/utils/disable_torch_function.cpp',
]
init_command = [
    'python3',
    'tools/linter/adapters/s3_init.py',
    '--config-json=tools/linter/adapters/s3_init_config.json',
    '--linter=clang-tidy',
    '--dry-run={{DRYRUN}}',
    '--output-dir=.lintbin',
    '--output-name=clang-tidy',
]
command = [
    'python3',
    'tools/linter/adapters/clangtidy_linter.py',
    '--binary=.lintbin/clang-tidy',
    '--build_dir=./build',
    '--',
    '@{{PATHSFILE}}'
]

[[linter]]
code = 'TYPEIGNORE'
include_patterns = ['**/*.py', '**/*.pyi']
exclude_patterns = [
    'test/test_jit.py',
]
command = [
    'python3',
    'tools/linter/adapters/grep_linter.py',
    '--pattern=# type:\s*ignore([^\[]|$)',
    '--linter-name=TYPEIGNORE',
    '--error-name=unqualified type: ignore',
    """--error-description=\
        This line has an unqualified `type: ignore`; \
        please convert it to `type: ignore[xxxx]`\
    """,
    '--',
    '@{{PATHSFILE}}'
]

[[linter]]
code = 'NOQA'
include_patterns = ['**/*.py', '**/*.pyi']
exclude_patterns = ['caffe2/**']
command = [
    'python3',
    'tools/linter/adapters/grep_linter.py',
    '--pattern=# noqa([^:]|$)',
    '--linter-name=NOQA',
    '--error-name=unqualified noqa',
    """--error-description=\
        This line has an unqualified `noqa`; \
        please convert it to `noqa: XXXX`\
    """,
    '--',
    '@{{PATHSFILE}}'
]

[[linter]]
code = 'CIRCLECI'
include_patterns=['.circleci/**']
command = [
    'python3',
    'tools/linter/adapters/circleci_linter.py',
    '--regen-script-working-dir=.circleci',
    '--config-yml=.circleci/config.yml',
    '--regen-script=generate_config_yml.py',
]

[[linter]]
code = 'NATIVEFUNCTIONS'
include_patterns=['aten/src/ATen/native/native_functions.yaml']
command = [
    'python3',
    'tools/linter/adapters/nativefunctions_linter.py',
    '--native-functions-yml=aten/src/ATen/native/native_functions.yaml',
]
init_command = [
    'python3',
    'tools/linter/adapters/pip_init.py',
    '--dry-run={{DRYRUN}}',
    'ruamel.yaml==0.17.4',
]
is_formatter = true

[[linter]]
code = 'NEWLINE'
include_patterns=['**']
exclude_patterns=[
    '**/contrib/**',
    'third_party/**',
    '**/*.bat',
    '**/*.expect',
    '**/*.ipynb',
    '**/*.ps1',
    '**/*.ptl',
    'tools/clang_format_hash/**',
    'test/cpp/jit/upgrader_models/*.ptl',
    'test/cpp/jit/upgrader_models/*.ptl.ff',
]
command = [
    'python3',
    'tools/linter/adapters/newlines_linter.py',
    '--',
    '@{{PATHSFILE}}',
]
is_formatter = true

[[linter]]
code = 'CONSTEXPR'
include_patterns=['aten/src/ATen/native/cuda/*.cu']
command = [
    'python3',
    'tools/linter/adapters/constexpr_linter.py',
    '--',
    '@{{PATHSFILE}}',
]
is_formatter = true

[[linter]]
code = 'SPACES'
include_patterns = ['**']
exclude_patterns = [
    '**/contrib/**',
    '**/*.diff',
    '**/*.patch',
    'third_party/**',
    'aten/src/ATen/native/vulkan/api/vk_mem_alloc.h',
    'test/cpp/jit/upgrader_models/*.ptl',
    'test/cpp/jit/upgrader_models/*.ptl.ff',
]
command = [
    'python3',
    'tools/linter/adapters/grep_linter.py',
    '--pattern=[[:blank:]]$',
    '--linter-name=SPACES',
    '--error-name=trailing spaces',
    '--replace-pattern=s/[[:blank:]]+$//',
    """--error-description=\
        This line has trailing spaces; please remove them.\
    """,
    '--',
    '@{{PATHSFILE}}'
]

[[linter]]
code = 'TABS'
include_patterns = ['**']
exclude_patterns = [
    '**/*.svg',
    '**/*Makefile',
    '**/contrib/**',
    'third_party/**',
    '**/.gitattributes',
    '**/.gitmodules',
    'aten/src/ATen/native/vulkan/api/vk_mem_alloc.h',
    'test/cpp/jit/upgrader_models/*.ptl',
    'test/cpp/jit/upgrader_models/*.ptl.ff',
    '.lintrunner.toml',
]
command = [
    'python3',
    'tools/linter/adapters/grep_linter.py',
    # @lint-ignore TXT2
    '--pattern=	',
    '--linter-name=TABS',
    '--error-name=saw some tabs',
    '--replace-pattern=s/\t/    /',
    """--error-description=\
        This line has tabs; please replace them with spaces.\
    """,
    '--',
    '@{{PATHSFILE}}'
]

[[linter]]
code = 'INCLUDE'
include_patterns = [
    'c10/**',
    'aten/**',
    'torch/csrc/**',
]
exclude_patterns = [
    'aten/src/ATen/native/quantized/cpu/qnnpack/**',
    'aten/src/ATen/native/vulkan/api/vk_mem_alloc.h',
    'aten/src/ATen/native/vulkan/glsl/**',
    'torch/csrc/jit/serialization/mobile_bytecode_generated.h',
    'torch/csrc/utils/pythoncapi_compat.h',
]
command = [
    'python3',
    'tools/linter/adapters/grep_linter.py',
    '--pattern=#include "',
    '--linter-name=INCLUDE',
    '--error-name=quoted include',
    '--replace-pattern=s/#include "(.*)"$/#include <\1>/',
    """--error-description=\
        This #include uses quotes; please convert it to #include <xxxx>\
    """,
    '--',
    '@{{PATHSFILE}}'
]

[[linter]]
code = 'PYBIND11_INCLUDE'
include_patterns = [
    '**/*.cpp',
    '**/*.h',
]
exclude_patterns = [
    'torch/csrc/utils/pybind.h',
    'torch/utils/benchmark/utils/valgrind_wrapper/compat_bindings.cpp',
    'caffe2/**/*',
]
command = [
    'python3',
    'tools/linter/adapters/grep_linter.py',
    '--pattern=#include <pybind11\/',
    '--allowlist-pattern=#include <torch\/csrc\/utils\/pybind.h>',
    '--linter-name=PYBIND11_INCLUDE',
    '--match-first-only',
    '--error-name=direct include of pybind11',
    # https://stackoverflow.com/a/33416489/23845
    # NB: this won't work if the pybind11 include is on the first line;
    # but that's fine because it will just mean the lint will still fail
    # after applying the change and you will have to fix it manually
    '--replace-pattern=1,/(#include <pybind11\/)/ s/(#include <pybind11\/)/#include <torch\/csrc\/utils\/pybind.h>\n\1/',
    """--error-description=\
        This #include directly includes pybind11 without also including \
        #include <torch/csrc/utils/pybind.h>;  this means some important \
        specializations may not be included.\
    """,
    '--',
    '@{{PATHSFILE}}'
]

[[linter]]
code = 'ERROR_PRONE_ISINSTANCE'
include_patterns = [
    'torch/_refs/**/*.py',
    'torch/_prims/**/*.py',
    'torch/_prims_common/**/*.py',
    'torch/_decomp/**/*.py',
    'torch/_meta_registrations.py',
]
command = [
    'python3',
    'tools/linter/adapters/grep_linter.py',
    '--pattern=isinstance\([^)]+(int|float)\)',
    '--linter-name=ERROR_PRONE_ISINSTANCE',
    '--error-name=error prone isinstance',
    """--error-description=\
        This line has an isinstance call that directly refers to \
        int or float.  This is error-prone because you may also \
        have wanted to allow SymInt or SymFloat in your test.  \
        To suppress this lint, use an appropriate type alias defined \
        in torch._prims_common; use IntLike/FloatLike when you would accept \
        both regular and symbolic numbers, Dim for ints representing \
        dimensions, or IntWithoutSymInt/FloatWithoutSymFloat if you really \
        meant to exclude symbolic numbers.
    """,
    '--',
    '@{{PATHSFILE}}'
]

[[linter]]
code = 'PYBIND11_SPECIALIZATION'
include_patterns = [
    '**/*.cpp',
    '**/*.h',
]
exclude_patterns = [
    # The place for all orphan specializations
    'torch/csrc/utils/pybind.h',
    # These specializations are non-orphan
    'torch/csrc/distributed/c10d/init.cpp',
    'torch/csrc/jit/python/pybind.h',
    # These are safe to exclude as they do not have Python
    'c10/**/*',
]
command = [
    'python3',
    'tools/linter/adapters/grep_linter.py',
    '--pattern=PYBIND11_DECLARE_HOLDER_TYPE',
    '--linter-name=PYBIND11_SPECIALIZATION',
    '--error-name=pybind11 specialization in non-standard location',
    """--error-description=\
        This pybind11 specialization (PYBIND11_DECLARE_HOLDER_TYPE) should \
        be placed in torch/csrc/utils/pybind.h so that it is guaranteed to be \
        included at any site that may potentially make use of it via py::cast. \
        If your specialization is in the same header file as the definition \
        of the holder type, you can ignore this lint by adding your header to \
        the exclude_patterns for this lint in .lintrunner.toml.  For more \
        information see https://github.com/pybind/pybind11/issues/4099 \
    """,
    '--',
    '@{{PATHSFILE}}'
]

[[linter]]
code = 'PYPIDEP'
include_patterns = ['.github/**']
exclude_patterns = [
    '**/*.rst',
    '**/*.py',
    '**/*.md',
    '**/*.diff',
]
command = [
    'python3',
    'tools/linter/adapters/grep_linter.py',
    """--pattern=\
    (pip|pip3|python -m pip|python3 -m pip|python3 -mpip|python -mpip) \
    install ([a-zA-Z0-9][A-Za-z0-9\\._\\-]+)([^/=<>~!]+)[A-Za-z0-9\\._\\-\\*\\+\\!]*$\
    """,
    '--linter-name=PYPIDEP',
    '--error-name=unpinned PyPI install',
    """--error-description=\
        This line has unpinned PyPi installs; \
        please pin them to a specific version: e.g. 'thepackage==1.2'\
    """,
    '--',
    '@{{PATHSFILE}}'
]

[[linter]]
code = 'EXEC'
include_patterns = ['**']
exclude_patterns = [
    'third_party/**',
    'torch/bin/**',
    '**/*.so',
    '**/*.py',
    '**/*.sh',
    '**/*.bash',
    '**/git-pre-commit',
    '**/git-clang-format',
    '**/gradlew',
]
command = [
    'python3',
    'tools/linter/adapters/exec_linter.py',
    '--',
    '@{{PATHSFILE}}',
]

[[linter]]
code = 'CUBINCLUDE'
include_patterns = ['aten/**']
exclude_patterns = [
    'aten/src/ATen/cuda/cub*.cuh',
]
command = [
    'python3',
    'tools/linter/adapters/grep_linter.py',
    '--pattern=#include <cub/',
    '--linter-name=CUBINCLUDE',
    '--error-name=direct cub include',
    """--error-description=\
        This line has a direct cub include; please include \
        ATen/cuda/cub.cuh instead and wrap your cub calls in \
        at::native namespace if necessary.
    """,
    '--',
    '@{{PATHSFILE}}'
]

[[linter]]
code = 'RAWCUDA'
include_patterns = [
    'aten/**',
    'c10/**',
]
exclude_patterns = [
    'aten/src/ATen/test/**',
    'c10/cuda/CUDAFunctions.h',
]
command = [
    'python3',
    'tools/linter/adapters/grep_linter.py',
    '--pattern=cudaStreamSynchronize',
    '--linter-name=RAWCUDA',
    '--error-name=raw CUDA API usage',
    """--error-description=\
        This line calls raw CUDA APIs directly; please use at::cuda wrappers instead.
    """,
    '--',
    '@{{PATHSFILE}}'
]

[[linter]]
code = 'ROOT_LOGGING'
include_patterns = [
    '**/*.py',
]
# These are not library code, but scripts in their own right, and so
# therefore are permitted to use logging
exclude_patterns = [
    'tools/**',
    'test/**',
    'benchmarks/**',
    'torch/distributed/run.py',
    'functorch/benchmarks/**',
    # Grandfathered in
    'caffe2/**',
]
command = [
    'python3',
    'tools/linter/adapters/grep_linter.py',
    '--pattern=logging\.(debug|info|warn|warning|error|critical|log|exception)\(',
    '--replace-pattern=s/logging\.(debug|info|warn|warning|error|critical|log|exception)\(/log.\1(/',
    '--linter-name=ROOT_LOGGING',
    '--error-name=use of root logger',
    """--error-description=\
        Do not use root logger (logging.info, etc) directly; instead \
        define 'log = logging.getLogger(__name__)' and call, e.g., log.info().
    """,
    '--',
    '@{{PATHSFILE}}'
]

[[linter]]
code = 'CMAKE'
include_patterns = [
    "**/*.cmake",
    "**/*.cmake.in",
    "**/CMakeLists.txt",
]
exclude_patterns = [
    'cmake/Modules/**',
    'cmake/Modules_CUDA_fix/**',
    'cmake/Caffe2Config.cmake.in',
    'aten/src/ATen/ATenConfig.cmake.in',
    'cmake/Caffe2ConfigVersion.cmake.in',
    'cmake/TorchConfig.cmake.in',
    'cmake/TorchConfigVersion.cmake.in',
    'cmake/cmake_uninstall.cmake.i',
]
command = [
    'python3',
    'tools/linter/adapters/cmake_linter.py',
    '--config=.cmakelintrc',
    '--',
    '@{{PATHSFILE}}',
]
init_command = [
    'python3',
    'tools/linter/adapters/pip_init.py',
    '--dry-run={{DRYRUN}}',
    'cmakelint==1.4.1',
]

[[linter]]
code = 'SHELLCHECK'
include_patterns = [
    '.ci/pytorch/**/*.sh'
]
command = [
    'python3',
    'tools/linter/adapters/shellcheck_linter.py',
    '--',
    '@{{PATHSFILE}}',
]
init_command = [
    'python3',
    'tools/linter/adapters/pip_init.py',
    '--dry-run={{DRYRUN}}',
    'shellcheck-py==0.7.2.1',
]

[[linter]]
code = 'ACTIONLINT'
include_patterns = [
    '.github/workflows/*.yml',
    '.github/workflows/*.yaml',
    # actionlint does not support composite actions yet
    # '.github/actions/**/*.yml',
    # '.github/actions/**/*.yaml',
]
command = [
    'python3',
    'tools/linter/adapters/actionlint_linter.py',
    '--binary=.lintbin/actionlint',
    '--',
    '@{{PATHSFILE}}',
]
init_command = [
    'python3',
    'tools/linter/adapters/s3_init.py',
    '--config-json=tools/linter/adapters/s3_init_config.json',
    '--linter=actionlint',
    '--dry-run={{DRYRUN}}',
    '--output-dir=.lintbin',
    '--output-name=actionlint',
]

[[linter]]
code = 'TESTOWNERS'
include_patterns = [
    'test/**/test_*.py',
    'test/**/*_test.py',
]
exclude_patterns = [
    'test/run_test.py',
]
command = [
    'python3',
    'tools/linter/adapters/testowners_linter.py',
    '--',
    '@{{PATHSFILE}}',
]

[[linter]]
code = 'CALL_ONCE'
include_patterns = [
    'c10/**',
    'aten/**',
    'torch/csrc/**',
]
exclude_patterns = [
    'c10/util/CallOnce.h',
]
command = [
    'python3',
    'tools/linter/adapters/grep_linter.py',
    '--pattern=std::call_once',
    '--linter-name=CALL_ONCE',
    '--error-name=invalid call_once',
    '--replace-pattern=s/std::call_once/c10::call_once/',
    """--error-description=\
        Use of std::call_once is forbidden and should be replaced with c10::call_once\
    """,
    '--',
    '@{{PATHSFILE}}'
]

[[linter]]
code = 'ONCE_FLAG'
include_patterns = [
    'c10/**',
    'aten/**',
    'torch/csrc/**',
]
command = [
    'python3',
    'tools/linter/adapters/grep_linter.py',
    '--pattern=std::once_flag',
    '--linter-name=ONCE_FLAG',
    '--error-name=invalid once_flag',
    '--replace-pattern=s/std::once_flag/c10::once_flag/',
    """--error-description=\
        Use of std::once_flag is forbidden and should be replaced with c10::once_flag\
    """,
    '--',
    '@{{PATHSFILE}}'
]

[[linter]]
code = 'WORKFLOWSYNC'
include_patterns = [
    '.github/workflows/pull.yml',
    '.github/workflows/trunk.yml',
    '.github/workflows/periodic.yml',
]
command = [
    'python3',
    'tools/linter/adapters/workflow_consistency_linter.py',
    '--',
    '@{{PATHSFILE}}'
]
init_command = [
    'python3',
    'tools/linter/adapters/pip_init.py',
    '--dry-run={{DRYRUN}}',
    'PyYAML==6.0',
]

# Black + usort
[[linter]]
code = 'UFMT'
include_patterns = [
    'test/onnx/**/*.py',
    'test/test_dynamo_cudagraphs.py',
    'tools/**/*.py',
    'torch/_dynamo/**/*.py',
    'test/dynamo/**/*.py',
    'benchmarks/dynamo/**/*.py',
    'torch/_inductor/**/*.py',
    'test/inductor/**/*.py',
    'test/test_weak.py',
    'torch/onnx/**/*.py',
    'torch/package/**/*.py',
    'torch/_decomp/**/*.py',
    'torch/_lazy/**/*.py',
    'torch/_masked/**/*.py',
    'torch/_prims/**/*.py',
    'torch/_refs/**/*.py',
    'torch/_subclasses/**/*.py',
    'torch/_*.py',
    'torch/**/*.pyi',
    'torch/testing/_internal/opinfo/**/*.py',
    'torchgen/**/*.py',
    'torch/_functorch/make_functional.py',
    'torch/_functorch/functional_call.py',
    'torch/nn/utils/_named_member_accessor.py',
    'torch/nn/utils/stateless.py',
    'torch/testing/*.py',
    'torch/distributed/fsdp/**/*.py',
    'test/distributed/fsdp/**/*.py',
    'torch/testing/_internal/common_fsdp.py',
    'torch/distributed/_composable/**/*.py',
    'test/distributed/_composable/**/*.py',
    'torch/testing/_internal/common_dist_composable.py',
    'test/test_value_ranges.py',
    'torch/utils/_sympy/interp.py',
    'torch/utils/_sympy/reference.py',
<<<<<<< HEAD
    'torch/_logging/**/*.py'
=======
    'torch/nn/parallel/distributed.py',
>>>>>>> 13538c88
]
command = [
    'python3',
    'tools/linter/adapters/ufmt_linter.py',
    '--',
    '@{{PATHSFILE}}'
]
exclude_patterns = [
    'tools/gen_vulkan_spv.py',
    'torch/__init__.py',  # Skip this file to format because it's part of the public API
]
init_command = [
    'python3',
    'tools/linter/adapters/pip_init.py',
    '--dry-run={{DRYRUN}}',
    '--no-black-binary',
    'black==23.1.0',
    'ufmt==1.3.3',
    'usort==1.0.2',
]
is_formatter = true

[[linter]]
code = 'COPYRIGHT'
include_patterns = ['**']
exclude_patterns = ['.lintrunner.toml']
command = [
    'python3',
    'tools/linter/adapters/grep_linter.py',
    '--pattern=Confidential and proprietary',
    '--linter-name=COPYRIGHT',
    '--error-name=Confidential Code',
    """--error-description=\
        Proprietary and confidential source code\
        should not be contributed to PyTorch codebase\
    """,
    '--',
    '@{{PATHSFILE}}'
]

[[linter]]
code = 'BAZEL_LINTER'
include_patterns = ['WORKSPACE']
command = [
    'python3',
    'tools/linter/adapters/bazel_linter.py',
    '--binary=.lintbin/bazel',
    '--',
    '@{{PATHSFILE}}'
]
init_command = [
    'python3',
    'tools/linter/adapters/s3_init.py',
    '--config-json=tools/linter/adapters/s3_init_config.json',
    '--linter=bazel',
    '--dry-run={{DRYRUN}}',
    '--output-dir=.lintbin',
    '--output-name=bazel',
]
is_formatter = true

[[linter]]
code = 'LINTRUNNER_VERSION'
include_patterns = ['**']
command = [
    'python3',
    'tools/linter/adapters/lintrunner_version_linter.py'
]<|MERGE_RESOLUTION|>--- conflicted
+++ resolved
@@ -862,11 +862,8 @@
     'test/test_value_ranges.py',
     'torch/utils/_sympy/interp.py',
     'torch/utils/_sympy/reference.py',
-<<<<<<< HEAD
-    'torch/_logging/**/*.py'
-=======
+    'torch/_logging/**/*.py',
     'torch/nn/parallel/distributed.py',
->>>>>>> 13538c88
 ]
 command = [
     'python3',
