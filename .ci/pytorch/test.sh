--- conflicted
+++ resolved
@@ -348,15 +348,8 @@
       "${DYNAMO_BENCHMARK_FLAGS[@]}" "$@" "${partition_flags[@]}" \
       --output "$TEST_REPORTS_DIR/${name}_${suite}.csv"
   elif [[ "${TEST_CONFIG}" == *perf* ]]; then
-<<<<<<< HEAD
-    # MKL_THREADING_LAYER=GNU to mitigate https://github.com/pytorch/pytorch/issues/37377
-    MKL_THREADING_LAYER=GNU python benchmarks/dynamo/runner.py --suites="$suite" \
-      --base-sha="$BASE_SHA" --output-dir="$TEST_REPORTS_DIR" "${partition_flags[@]}" \
-      --no-graphs --no-update-archive --no-gh-comment "$@"
-=======
     test_perf_for_dashboard "$suite" \
       "${DYNAMO_BENCHMARK_FLAGS[@]}" "$@" "${partition_flags[@]}"
->>>>>>> 688427b5
   else
     python "benchmarks/dynamo/$suite.py" \
       --ci --accuracy --timing --explain \
@@ -378,6 +371,7 @@
 
 test_dynamo_benchmark() {
   # Usage: test_dynamo_benchmark huggingface 0
+  TEST_REPORTS_DIR=$(pwd)/test/test-reports
 
   local suite="$1"
   shift
@@ -387,14 +381,8 @@
   if [[ "${TEST_CONFIG}" == *perf_compare* ]]; then
     test_single_dynamo_benchmark "training" "$suite" "$shard_id" --training --amp "$@"
   elif [[ "${TEST_CONFIG}" == *perf* ]]; then
-<<<<<<< HEAD
-    # Performance test training only, for float32 and amp
-    test_single_dynamo_benchmark "amp" "$suite" "$shard_id" --training --dtypes=amp "$@"
-    test_single_dynamo_benchmark "float32" "$suite" "$shard_id" --training --dtypes=float32 "$@"
-=======
     # Performance test training only
     test_single_dynamo_benchmark "training" "$suite" "$shard_id" --training "$@"
->>>>>>> 688427b5
   else
     # Check inference with --float32
     test_single_dynamo_benchmark "inference" "$suite" "$shard_id" --float32 "$@"
@@ -704,7 +692,7 @@
   apply_patches
   SITE_PACKAGES="$(python -c 'from distutils.sysconfig import get_python_lib; print(get_python_lib())')"
   # These functions are defined in .circleci/common.sh in pytorch/xla repo
-  install_deps_pytorch_xla $XLA_DIR $USE_CACHE
+  retry install_deps_pytorch_xla $XLA_DIR $USE_CACHE
   CMAKE_PREFIX_PATH="${SITE_PACKAGES}/torch:${CMAKE_PREFIX_PATH}" XLA_SANDBOX_BUILD=1 build_torch_xla $XLA_DIR
   assert_git_not_dirty
 }
