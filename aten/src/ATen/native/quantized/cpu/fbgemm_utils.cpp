#include <ATen/ATen.h>
<<<<<<< HEAD
#include <ATen/native/TensorFactories.h>

#include <ATen/native/quantized/cpu/conv_packed_params.h>
#include <ATen/native/quantized/cpu/fbgemm_utils.h>
#include <ATen/native/quantized/cpu/packed_params.h>
#include <ATen/native/quantized/cpu/serialization_versions.h>
#include <ATen/native/quantized/cpu/qnnpack_utils.h>
=======

#include <ATen/native/quantized/cpu/conv_packed_params.h>
#include <ATen/native/quantized/cpu/embedding_packed_params.h>
#include <ATen/native/quantized/cpu/fbgemm_utils.h>
#include <ATen/native/quantized/cpu/packed_params.h>
#include <ATen/native/quantized/cpu/qnnpack_utils.h>
#include <ATen/native/quantized/cpu/serialization_versions.h>
#include <ATen/native/TensorFactories.h>

>>>>>>> 5a84f0ff
#include <ATen/quantized/QTensorImpl.h>
#include <ATen/quantized/Quantizer.h>

#include <c10/core/QScheme.h>
#include <c10/core/TensorOptions.h>

#include <torch/custom_class.h>
#include <torch/custom_class.h>

torch::class_<LinearPackedParamsBase> register_linear_params();
torch::class_<EmbeddingPackedParamsBase> register_embedding_params();

#ifdef USE_FBGEMM

namespace at {
namespace native {
namespace fbgemm_utils {

namespace {

bool IsChannelsLast3d(const Tensor& tensor) {
  if (tensor.dim() != 5) {
    return false;
  }
  const int64_t C = tensor.size(1);
  const int64_t D = tensor.size(2);
  const int64_t H = tensor.size(3);
  const int64_t W = tensor.size(4);
  return tensor.stride(0) == D * H * W * C && tensor.stride(1) == 1 &&
      tensor.stride(2) == H * W * C && tensor.stride(3) == W * C &&
      tensor.stride(4) == C;
}

template <typename T>
void CopyToChannelsLast3dTensor(
    int64_t N,
    int64_t C,
    int64_t D,
    int64_t H,
    int64_t W,
    const T* src,
    T* dst) {
  const int64_t inner_size = D * H * W;
  for (int64_t i = 0; i < N; ++i) {
    for (int64_t j = 0; j < inner_size; ++j) {
      for (int64_t k = 0; k < C; ++k) {
        dst[(i * inner_size + j) * C + k] = src[(i * C + k) * inner_size + j];
      }
    }
  }
}

} // namespace

template <>
fbgemm::conv_param_t<2> MakeFbgemmConvParam<2>(
    int N,
    int C,
    int M,
    const std::vector<int>& image_shape,
    int groups,
    const std::vector<int>& kernels,
    const std::vector<int>& strides,
    const std::vector<int>& pads,
    const std::vector<int>& dilations) {
  return fbgemm::conv_param_t<2>(
      N, // batch size
      C, // input channels
      M, // output channels
      {image_shape[0], image_shape[1]}, // feature map size
      groups, // groups
      {kernels[0], kernels[1]}, // kernels
      {strides[0], strides[1]}, // strides
      {pads[0], pads[1], pads[0], pads[1]}, // paddings
      {dilations[0], dilations[1]}); // dilations
}

template <>
fbgemm::conv_param_t<3> MakeFbgemmConvParam<3>(
    int N,
    int C,
    int M,
    const std::vector<int>& image_shape,
    int groups,
    const std::vector<int>& kernels,
    const std::vector<int>& strides,
    const std::vector<int>& pads,
    const std::vector<int>& dilations) {
  return fbgemm::conv_param_t<3>(
      N, // batch size
      C, // input channels
      M, // output channels
      {image_shape[0], image_shape[1], image_shape[2]}, // feature map size
      groups, // groups
      {kernels[0], kernels[1], kernels[2]}, // kernels
      {strides[0], strides[1], strides[2]}, // strides
      {pads[0], pads[1], pads[2], pads[0], pads[1], pads[2]}, // paddings
      {dilations[0], dilations[1], dilations[2]}); // dilations
}

Tensor MakeStridedQTensorCPU(
    const IntArrayRef& sizes,
    const IntArrayRef& strides,
    const TensorOptions& options,
    QuantizerPtr quantizer) {
  AT_ASSERT(options.device().is_cpu());
  at::native::check_size_nonnegative(sizes);
  auto* allocator = at::getCPUAllocator();
  const int64_t nelements = at::prod_intlist(sizes);
  auto dtype = options.dtype();
  TORCH_CHECK(
      isQIntType(typeMetaToScalarType(dtype)),
      "ScalarType is not supported in new_qtensor_cpu.");
  int64_t size_bytes = nelements * dtype.itemsize();
  auto storage = c10::make_intrusive<StorageImpl>(
      StorageImpl::use_byte_size_t(),
      size_bytes,
      allocator->allocate(size_bytes),
      allocator,
      /* resizable = */ true);
  auto tensor = detail::make_tensor<QTensorImpl>(
      storage,
      at::DispatchKeySet(at::DispatchKey::QuantizedCPU),
      dtype,
      quantizer);
  get_qtensorimpl(tensor)->set_sizes_and_strides(sizes, strides);
  return tensor;
}

Tensor MakeEmptyAffineQuantizedChannelsLast3dTensor(
    int64_t N,
    int64_t C,
    int64_t D,
    int64_t H,
    int64_t W,
    const TensorOptions& options,
    double scale,
    int64_t zero_point) {
  return MakeStridedQTensorCPU(
      {N, C, D, H, W},
      {D * H * W * C, 1, H * W * C, W * C, C},
      options,
      make_per_tensor_affine_quantizer(
          scale, zero_point, typeMetaToScalarType(options.dtype())));
}

Tensor MakeEmptyPerChannelAffineQuantizedChannelsLast3dTensor(
    int64_t N,
    int64_t C,
    int64_t D,
    int64_t H,
    int64_t W,
    const TensorOptions& options,
    const Tensor& scales,
    const Tensor& zero_points) {
  return MakeStridedQTensorCPU(
      {N, C, D, H, W},
      {D * H * W * C, 1, H * W * C, W * C, C},
      options,
      make_per_channel_affine_quantizer(
          scales,
          zero_points,
          0, // axis
          typeMetaToScalarType(options.dtype())));
}

Tensor ConvertToChannelsLast3dTensor(const Tensor& src) {
  TORCH_CHECK(src.dim() == 5);
  Tensor dst;
  if (IsChannelsLast3d(src)) {
    dst = src;
  } else {
    const int64_t N = src.size(0);
    const int64_t C = src.size(1);
    const int64_t D = src.size(2);
    const int64_t H = src.size(3);
    const int64_t W = src.size(4);
    dst = MakeStridedQTensorCPU(
        {N, C, D, H, W},
        {D * H * W * C, 1, H * W * C, W * C, C},
        src.options(),
        src.quantizer());
    AT_DISPATCH_QINT_TYPES(
        src.scalar_type(), "ConvertToChannelsLast3dTensor", [&]() {
          const Tensor src_contig = src.contiguous();
          CopyToChannelsLast3dTensor<scalar_t>(
              N,
              C,
              D,
              H,
              W,
              src_contig.data_ptr<scalar_t>(),
              dst.data_ptr<scalar_t>());
        });
  }
  return dst;
}

} // namespace fbgemm_utils
} // namespace native
} // namespace at

#endif // USE_FBGEMM

template <int kSpatialDim = 2>
CAFFE2_API torch::class_<LegacyConvPackedParamsBase<kSpatialDim>> register_legacy_conv_params() {
  TORCH_WARN("DEBUG legacy!");
  static auto register_legacy_conv_params =
    torch::class_<LegacyConvPackedParamsBase<kSpatialDim>>(
        "quantized", "LegacyConv" + c10::to_string(kSpatialDim) + "dPackedParamsBase")
    .def_pickle(
        [](const c10::intrusive_ptr<LegacyConvPackedParamsBase<kSpatialDim>>& params)
        -> LegacyConvSerializationType { // __getstate__
          return serialize_legacy_conv<kSpatialDim>(params);
        },
        [](LegacyConvSerializationType state)
        -> c10::intrusive_ptr<LegacyConvPackedParamsBase<kSpatialDim>> { // __setstate__
          return deserialize_legacy_conv<kSpatialDim>(state);
        })
    .def("weight", [](const c10::intrusive_ptr<LegacyConvPackedParamsBase<kSpatialDim>>& self) {
                     at::Tensor weight;
                     c10::optional<at::Tensor> bias;
                     std::tie(weight, bias) = self->unpack();
                     return weight;
                   })
    .def("bias", [](const c10::intrusive_ptr<LegacyConvPackedParamsBase<kSpatialDim>>& self) {
                   at::Tensor weight;
                   c10::optional<at::Tensor> bias;
                   std::tie(weight, bias) = self->unpack();
                   return bias;
                 })
    .def("unpack", &LegacyConvPackedParamsBase<kSpatialDim>::unpack)
    .def("stride", &LegacyConvPackedParamsBase<kSpatialDim>::stride)
    .def("padding", &LegacyConvPackedParamsBase<kSpatialDim>::padding)
    .def("dilation", &LegacyConvPackedParamsBase<kSpatialDim>::dilation)
    .def("groups", &LegacyConvPackedParamsBase<kSpatialDim>::groups);
  return register_legacy_conv_params;
}

template <int kSpatialDim = 2>
CAFFE2_API torch::class_<ConvPackedParamsBase<kSpatialDim>> register_conv_params() {
<<<<<<< HEAD
  TORCH_WARN("DEBUG!");
=======
>>>>>>> 5a84f0ff
  static auto register_conv_params =
    torch::class_<ConvPackedParamsBase<kSpatialDim>>(
        "quantized", "Conv" + c10::to_string(kSpatialDim) + "dPackedParamsBase")
    .def_pickle(
        [](const c10::intrusive_ptr<ConvPackedParamsBase<kSpatialDim>>& params)
<<<<<<< HEAD
        -> SerializationType { // __getstate__
          return serialize_conv<kSpatialDim>(params);
=======
        -> at::native::serialization::ConvPackedParamsSerializationType { // __getstate__
          return at::native::serialization::conv_packed_params<kSpatialDim>(params);
>>>>>>> 5a84f0ff
        },
        [](at::native::serialization::ConvPackedParamsSerializationType state)
        -> c10::intrusive_ptr<ConvPackedParamsBase<kSpatialDim>> { // __setstate__
<<<<<<< HEAD
          return deserialize_conv<kSpatialDim>(state);
=======
          return at::native::serialization::conv_packed_params<kSpatialDim>(state);
>>>>>>> 5a84f0ff
        })
    .def("weight", [](const c10::intrusive_ptr<ConvPackedParamsBase<kSpatialDim>>& self) {
                     at::Tensor weight;
                     c10::optional<at::Tensor> bias;
                     std::tie(weight, bias) = self->unpack();
                     return weight;
                   })
    .def("bias", [](const c10::intrusive_ptr<ConvPackedParamsBase<kSpatialDim>>& self) {
                   at::Tensor weight;
                   c10::optional<at::Tensor> bias;
                   std::tie(weight, bias) = self->unpack();
                   return bias;
                 })
    .def("unpack", &ConvPackedParamsBase<kSpatialDim>::unpack)
    .def("stride", &ConvPackedParamsBase<kSpatialDim>::stride)
    .def("padding", &ConvPackedParamsBase<kSpatialDim>::padding)
    .def("dilation", &ConvPackedParamsBase<kSpatialDim>::dilation)
    .def("groups", &ConvPackedParamsBase<kSpatialDim>::groups);
  return register_conv_params;
}

template
CAFFE2_API torch::class_<ConvPackedParamsBase<2>> register_conv_params<2>();
template
CAFFE2_API torch::class_<ConvPackedParamsBase<3>> register_conv_params<3>();
template
CAFFE2_API torch::class_<LegacyConvPackedParamsBase<2>> register_legacy_conv_params<2>();
template
CAFFE2_API torch::class_<LegacyConvPackedParamsBase<3>> register_legacy_conv_params<3>();

torch::class_<LinearPackedParamsBase> register_linear_params() {
  using SerializationType = std::tuple<at::Tensor, c10::optional<at::Tensor>>;
  static auto register_linear_params =
      torch::class_<LinearPackedParamsBase>(
          "quantized", "LinearPackedParamsBase")
          .def_pickle(
              [](const c10::intrusive_ptr<LinearPackedParamsBase>& params)
                  -> SerializationType { // __getstate__
                at::Tensor weight;
                c10::optional<at::Tensor> bias;
                std::tie(weight, bias) = params->unpack();
                return std::make_tuple(std::move(weight), std::move(bias));
              },
              [](SerializationType state)
                  -> c10::intrusive_ptr<
                      LinearPackedParamsBase> { // __setstate__
                at::Tensor weight;
                c10::optional<at::Tensor> bias;
                weight = std::move(std::get<0>(state));
                bias = std::move(std::get<1>(state));

#ifdef USE_FBGEMM
                if (at::globalContext().qEngine() == at::QEngine::FBGEMM) {
                  if (weight.scalar_type() == at::kQInt8) {
                    return PackedLinearWeight::prepack(
                        std::move(weight), std::move(bias));
                  } else if (weight.scalar_type() == at::kFloat) {
                    // NB: fp16 weight is serialized as float
                    return PackedLinearWeightFp16::prepack(
                        std::move(weight), std::move(bias));
                  } else {
                    TORCH_CHECK(
                        false,
                        "Unsupported data type",
                        c10::toString(weight.scalar_type()),
                        " in serialized LinearPackedParams object!");
                  }
                }
#endif // USE_FBGEMM
#ifdef USE_PYTORCH_QNNPACK
                if (at::globalContext().qEngine() == at::QEngine::QNNPACK) {
                  TORCH_CHECK(
                      weight.scalar_type() == at::kQInt8,
                      "QNNPACK only supports INT8 bit width currently. Got ",
                      c10::toString(weight.scalar_type()));
                  return PackedLinearWeightsQnnp::prepack(
                      std::move(weight), std::move(bias));
                }
#endif // USE_PYTORCH_QNNPACK
                TORCH_CHECK(false, "Unknown qengine");
              });
  return register_linear_params;
}


torch::class_<EmbeddingPackedParamsBase> register_embedding_params() {
  // Type for __getstate__/__setstate__ serialization
  //
  // Element 0 is the version of the PackedParam structure
  // Element 1 is the Tensors contained in the Param instance
  // Element 2 is the double values (if any) contained in the Param instance
  // Element 3 is the int values (if any) contained in the Param instance

  using EmbeddingParamsSerializationType = std::tuple<
    int64_t, // version
    std::vector<at::Tensor>,
    std::vector<double>,
    std::vector<int64_t>>;

  static auto register_embedding_params =
    torch::class_<EmbeddingPackedParamsBase>(
      "quantized", "EmbeddingPackedParamsBase")
      .def_pickle(
          [](const c10::intrusive_ptr<EmbeddingPackedParamsBase>& params)
              -> EmbeddingParamsSerializationType { // __getstate__ call
            at::Tensor weight = params->unpack();
            std::vector<at::Tensor> tensors_to_serialize = {weight};
            std::vector<double> doubles_to_serialize = {};
            int64_t bit_rate = params->bit_rate();
            int64_t version = params->version();
            std::vector<int64_t> longs_to_serialize = {bit_rate};
            return EmbeddingParamsSerializationType(
              version,
              std::move(tensors_to_serialize),
              std::move(doubles_to_serialize),
              std::move(longs_to_serialize));
          },
          [](EmbeddingParamsSerializationType state)
              -> c10::intrusive_ptr<EmbeddingPackedParamsBase> { // __setstate__ call

            std::vector<at::Tensor> tensors;
            std::vector<double> doubles;
            std::vector<int64_t> longs;
            int64_t version;
            std::tie(version, tensors, doubles, longs) = std::move(state);

            TORCH_INTERNAL_ASSERT(tensors.size() == 1, "EmbeddingPackedParams: Expected weight tensor to be serialized");
            TORCH_INTERNAL_ASSERT(longs.size() == 1, "EmbeddingPackedParams: Expected bit_rate to be serialized");
            TORCH_CHECK(version == 1, "EmbeddingPackedParams: Currently only version 1 supported.");

            at::Tensor weight = std::move(tensors[0]);
            return PackedEmbeddingBagWeight::prepack(weight);
          })
      .def("bit_rate", &EmbeddingPackedParamsBase::bit_rate)
      .def("version", &EmbeddingPackedParamsBase::version);

  return register_embedding_params;
}

namespace {
// Why does the order matter?
static auto legacy_conv2d_params = register_legacy_conv_params<2>();
static auto legacy_conv3d_params = register_legacy_conv_params<3>();
static auto conv2d_params = register_conv_params<2>();
static auto conv3d_params = register_conv_params<3>();
static auto linear_params = register_linear_params();
static auto embedding_params = register_embedding_params();

} // namespace<|MERGE_RESOLUTION|>--- conflicted
+++ resolved
@@ -1,13 +1,4 @@
 #include <ATen/ATen.h>
-<<<<<<< HEAD
-#include <ATen/native/TensorFactories.h>
-
-#include <ATen/native/quantized/cpu/conv_packed_params.h>
-#include <ATen/native/quantized/cpu/fbgemm_utils.h>
-#include <ATen/native/quantized/cpu/packed_params.h>
-#include <ATen/native/quantized/cpu/serialization_versions.h>
-#include <ATen/native/quantized/cpu/qnnpack_utils.h>
-=======
 
 #include <ATen/native/quantized/cpu/conv_packed_params.h>
 #include <ATen/native/quantized/cpu/embedding_packed_params.h>
@@ -17,7 +8,6 @@
 #include <ATen/native/quantized/cpu/serialization_versions.h>
 #include <ATen/native/TensorFactories.h>
 
->>>>>>> 5a84f0ff
 #include <ATen/quantized/QTensorImpl.h>
 #include <ATen/quantized/Quantizer.h>
 
@@ -223,66 +213,18 @@
 #endif // USE_FBGEMM
 
 template <int kSpatialDim = 2>
-CAFFE2_API torch::class_<LegacyConvPackedParamsBase<kSpatialDim>> register_legacy_conv_params() {
-  TORCH_WARN("DEBUG legacy!");
-  static auto register_legacy_conv_params =
-    torch::class_<LegacyConvPackedParamsBase<kSpatialDim>>(
-        "quantized", "LegacyConv" + c10::to_string(kSpatialDim) + "dPackedParamsBase")
-    .def_pickle(
-        [](const c10::intrusive_ptr<LegacyConvPackedParamsBase<kSpatialDim>>& params)
-        -> LegacyConvSerializationType { // __getstate__
-          return serialize_legacy_conv<kSpatialDim>(params);
-        },
-        [](LegacyConvSerializationType state)
-        -> c10::intrusive_ptr<LegacyConvPackedParamsBase<kSpatialDim>> { // __setstate__
-          return deserialize_legacy_conv<kSpatialDim>(state);
-        })
-    .def("weight", [](const c10::intrusive_ptr<LegacyConvPackedParamsBase<kSpatialDim>>& self) {
-                     at::Tensor weight;
-                     c10::optional<at::Tensor> bias;
-                     std::tie(weight, bias) = self->unpack();
-                     return weight;
-                   })
-    .def("bias", [](const c10::intrusive_ptr<LegacyConvPackedParamsBase<kSpatialDim>>& self) {
-                   at::Tensor weight;
-                   c10::optional<at::Tensor> bias;
-                   std::tie(weight, bias) = self->unpack();
-                   return bias;
-                 })
-    .def("unpack", &LegacyConvPackedParamsBase<kSpatialDim>::unpack)
-    .def("stride", &LegacyConvPackedParamsBase<kSpatialDim>::stride)
-    .def("padding", &LegacyConvPackedParamsBase<kSpatialDim>::padding)
-    .def("dilation", &LegacyConvPackedParamsBase<kSpatialDim>::dilation)
-    .def("groups", &LegacyConvPackedParamsBase<kSpatialDim>::groups);
-  return register_legacy_conv_params;
-}
-
-template <int kSpatialDim = 2>
 CAFFE2_API torch::class_<ConvPackedParamsBase<kSpatialDim>> register_conv_params() {
-<<<<<<< HEAD
-  TORCH_WARN("DEBUG!");
-=======
->>>>>>> 5a84f0ff
   static auto register_conv_params =
     torch::class_<ConvPackedParamsBase<kSpatialDim>>(
         "quantized", "Conv" + c10::to_string(kSpatialDim) + "dPackedParamsBase")
     .def_pickle(
         [](const c10::intrusive_ptr<ConvPackedParamsBase<kSpatialDim>>& params)
-<<<<<<< HEAD
-        -> SerializationType { // __getstate__
-          return serialize_conv<kSpatialDim>(params);
-=======
         -> at::native::serialization::ConvPackedParamsSerializationType { // __getstate__
           return at::native::serialization::conv_packed_params<kSpatialDim>(params);
->>>>>>> 5a84f0ff
         },
         [](at::native::serialization::ConvPackedParamsSerializationType state)
         -> c10::intrusive_ptr<ConvPackedParamsBase<kSpatialDim>> { // __setstate__
-<<<<<<< HEAD
-          return deserialize_conv<kSpatialDim>(state);
-=======
           return at::native::serialization::conv_packed_params<kSpatialDim>(state);
->>>>>>> 5a84f0ff
         })
     .def("weight", [](const c10::intrusive_ptr<ConvPackedParamsBase<kSpatialDim>>& self) {
                      at::Tensor weight;
@@ -308,10 +250,6 @@
 CAFFE2_API torch::class_<ConvPackedParamsBase<2>> register_conv_params<2>();
 template
 CAFFE2_API torch::class_<ConvPackedParamsBase<3>> register_conv_params<3>();
-template
-CAFFE2_API torch::class_<LegacyConvPackedParamsBase<2>> register_legacy_conv_params<2>();
-template
-CAFFE2_API torch::class_<LegacyConvPackedParamsBase<3>> register_legacy_conv_params<3>();
 
 torch::class_<LinearPackedParamsBase> register_linear_params() {
   using SerializationType = std::tuple<at::Tensor, c10::optional<at::Tensor>>;
@@ -423,9 +361,7 @@
 }
 
 namespace {
-// Why does the order matter?
-static auto legacy_conv2d_params = register_legacy_conv_params<2>();
-static auto legacy_conv3d_params = register_legacy_conv_params<3>();
+
 static auto conv2d_params = register_conv_params<2>();
 static auto conv3d_params = register_conv_params<3>();
 static auto linear_params = register_linear_params();
