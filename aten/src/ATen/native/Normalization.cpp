#include <ATen/ATen.h>
#include <ATen/NativeFunctions.h>
#include <ATen/AccumulateType.h>
#include <ATen/CPUApplyUtils.h>
#include <ATen/Parallel.h>
#include <ATen/Config.h>

#include <ATen/detail/CUDAHooksInterface.h>
#include <ATen/native/TensorIterator.h>
#include <ATen/native/cpu/Loops.h>
#include <ATen/native/batch_norm.h>
#include <ATen/native/Normalization.h>
#include <c10/util/irange.h>

#include <vector>

static const int MIOPEN_DIM_MAX = 5;

namespace at {
namespace meta {

TORCH_META_FUNC(renorm)(const Tensor& self, const Scalar& p, int64_t dim, const Scalar& maxnorm) {
  TORCH_CHECK(!p.isComplex(), "renorm: p must be real-valued");
  TORCH_CHECK(p.toDouble() > 0.0, "renorm: non-positive-norm not supported");
  TORCH_CHECK(!maxnorm.isComplex(), "renorm: maxnorm must be real-valued");
  TORCH_CHECK(maxnorm.toDouble() >= 0.0,
              "renorm: expected maxnorm to be >= 0 but got ", maxnorm.toDouble());
  const auto ndim = self.dim();
  TORCH_CHECK(ndim > 1, "renorm: input needs at least 2 dimensions, got ", ndim, "dimensions");
  set_output(self.sizes(), self.options());
}

}  // namespace meta

namespace native {

DEFINE_DISPATCH(batch_norm_cpu_stub);
DEFINE_DISPATCH(batch_norm_cpu_collect_stats_stub);
DEFINE_DISPATCH(batch_norm_cpu_backward_stub);
DEFINE_DISPATCH(renorm_scale_factor_stub);

namespace {
  void check_dims_match_num_input_features(const char* arg_name, int64_t expected, int64_t actual){
    TORCH_CHECK(actual == expected,
             arg_name, " should contain ", expected, " elements not ", actual);
  }

  static inline Tensor repeat_if_defined(const Tensor& t, int64_t repeat) {
    if (t.defined()) {
      return t.repeat(repeat);
    }
    return t;
  }
}

template<typename T>
struct InvStd {
  T operator()(T var, double epsilon) const {
    T invstd = 0;
    if (var != static_cast<T>(0) || epsilon != static_cast<T>(0)) {
      invstd = static_cast<T>(1) / std::sqrt(var + epsilon);
    }
    return invstd;
  }
};

template<typename T>
struct Var {
  T operator()(T var, double epsilon) const {
    return var;
  }
};

static inline bool is_contiguous(const Tensor& t) {
  return t.is_contiguous() || t.is_contiguous(at::MemoryFormat::ChannelsLast);
}

// For some ambiguous cases, it is possible a channels last contiguous Tensor has
//   `suggest_memory_format` of Contiguous.
// See https://github.com/pytorch/pytorch/issues/63224 for details.
static inline MemoryFormat suggest_memory_format_contig(const Tensor& t) {
  return t.is_contiguous() ? at::MemoryFormat::Contiguous : at::MemoryFormat::ChannelsLast;
}

template<typename scalar_t, typename param_t>
std::tuple<Tensor,Tensor,Tensor> batch_norm_cpu_transform_input_template(
    const Tensor& input, const Tensor& weight, const Tensor& bias,
    const Tensor& save_mean /* optional */, const Tensor& save_invstd /* optional */,
    const Tensor& running_mean /* optional */, const Tensor& running_var /* optional */,
    bool train, double eps) {

  bool all_contiguous = is_contiguous(input)
      && (!weight.defined() || weight.is_contiguous())
      && (!bias.defined() || bias.is_contiguous())
      && running_mean.is_contiguous()
      && running_var.is_contiguous();

  // inference contiguous path
  if (all_contiguous) {
    Tensor output = at::empty_like(input, suggest_memory_format_contig(input));
    batch_norm_cpu_stub(kCPU, output, input, weight, bias,
        save_mean, save_invstd, running_mean, running_var, train, eps);
    return std::make_tuple(output, save_mean, save_invstd);
  }

  const int64_t ndim = input.dim();
  // Helper to convert 1d tensors to an nd tensor that broadcasts with input
  // All elements go into the channel dimension
  DimVector sizes(ndim, 1), strides(ndim, 0);
  auto as_nd = [&](const Tensor& t) {
    TORCH_INTERNAL_ASSERT(t.defined() && t.dim() == 1);
    sizes[1] = t.sizes()[0];
    strides[1] = t.strides()[0];
    return t.as_strided(sizes, strides);
  };

  auto mean = as_nd(train ? save_mean : running_mean);
  auto invstd = as_nd([&]{
    if (train) {
      return save_invstd;
    } else {
      return 1 / at::sqrt(running_var + eps);
    }
  }());
  const bool mixed_type = !std::is_same<scalar_t, param_t>::value;
  auto w = weight.defined() ? as_nd(weight) :
      at::detail::scalar_tensor_static(1, mixed_type ? kFloat : input.scalar_type(), kCPU);
  auto b = bias.defined() ? as_nd(bias) :
      at::detail::scalar_tensor_static(0, mixed_type ? kFloat : input.scalar_type(), kCPU);

  Tensor output = at::empty_like(input, input.suggest_memory_format());
  auto iter = TensorIteratorConfig()
    .add_output(output)
    .add_input(input)
    .add_input(mean)
    .add_input(invstd)
    .add_input(w)
    .add_input(b)
    .check_all_same_dtype(false)
    .promote_inputs_to_common_dtype(false)
    .build();

  cpu_kernel(iter, [=](scalar_t input, param_t mean, param_t invstd, param_t weight, param_t bias) {
    return ((input - mean) * invstd) * weight + bias;
  });
  return std::make_tuple(output, save_mean, save_invstd);
}

template<typename scalar_t, typename param_t, template<typename T> class VarTransform>
std::tuple<Tensor,Tensor> batch_norm_cpu_update_stats_template(
    const Tensor& input, const Tensor& running_mean, const Tensor& running_var,
    double momentum, double eps) {

  using accscalar_t = at::acc_type<scalar_t, false>;

  int64_t n_input = input.size(1);
  int64_t n = input.numel() / n_input;
  const int64_t ndim = input.dim();

  auto running_mean_a = conditional_accessor_1d<param_t>(running_mean);
  auto running_var_a = conditional_accessor_1d<param_t>(running_var);

  const bool mixed_type = !std::is_same<scalar_t, param_t>::value;
  const auto dtype = mixed_type ? kFloat : input.scalar_type();

  bool all_contiguous = is_contiguous(input);

  // Reduce all dimensions except dim=1
  DimVector reduce_dims(ndim - 1);
  reduce_dims[0] = 0;
  for (const auto i : c10::irange(2, ndim)) {
    reduce_dims[i - 1] = i;
  }

  // For contiguous case, leave 'mean' computation to kernel
  Tensor save_mean = all_contiguous
      ? at::empty({n_input}, input.options().dtype(dtype))
      : at::mean(input, /*dims=*/reduce_dims, /*keepdim=*/false, dtype);
  Tensor save_var_transform = at::empty({n_input}, input.options().dtype(dtype));
  auto save_mean_a = save_mean.accessor<scalar_t, 1>();
  auto save_var_transform_a = save_var_transform.accessor<scalar_t, 1>();

  if (all_contiguous) {
    auto _mean = at::empty({n_input}, input.options().dtype(dtype));
    auto _var_sum = at::empty({n_input}, input.options().dtype(dtype));
    auto _mean_a = _mean.accessor<param_t, 1>();
    auto _var_sum_a = _var_sum.accessor<param_t, 1>();

    batch_norm_cpu_collect_stats_stub(kCPU, _mean, _var_sum, input);

    parallel_for(0, n_input, 1, [&](int64_t b_begin, int64_t b_end) {
      for (const auto f : c10::irange(b_begin, b_end)) {
        save_mean_a[f] = _mean_a[f];
        save_var_transform_a[f] = VarTransform<accscalar_t>{}(_var_sum_a[f] / n, eps);

        if (running_mean.defined()) {
          running_mean_a[f] = momentum * _mean_a[f] + (1 - momentum) * running_mean_a[f];
        }
        if (running_var.defined()) {
           accscalar_t unbiased_var = _var_sum_a[f] / (n - 1);
           running_var_a[f] = momentum * unbiased_var + (1 - momentum) * running_var_a[f];
        }
      }
    });

    return std::make_tuple(save_mean, save_var_transform);
  }

  // non-contiguous path
  auto channel_stride = input.strides()[1];
  auto in_data = input.data_ptr<scalar_t>();
  auto reduce_iter = TensorIteratorConfig()
      .add_input(input)
      .resize_outputs(false)
      .declare_static_shape(input.sizes(), /*squash_dims=*/1)
      .check_all_same_dtype(false)
      .promote_inputs_to_common_dtype(false)
      .build();

  parallel_for(0, n_input, 1, [&](int64_t b_begin, int64_t b_end) {
    TensorIterator iter(reduce_iter);
    for (const auto f : c10::irange(b_begin, b_end)) {
      // compute variance per input
      iter.unsafe_replace_operand(0, in_data + channel_stride * f);
      accscalar_t var_sum = 0;
      auto mean = static_cast<accscalar_t>(save_mean_a[f]);
      cpu_serial_kernel(iter, [&](const scalar_t i) -> void {
        var_sum += (i - mean) * (i - mean);
      });
      save_var_transform_a[f] = VarTransform<accscalar_t>{}(var_sum / n, eps);

      // update running averages
      if (running_mean.defined()) {
        running_mean_a[f] = momentum * mean + (1 - momentum) * running_mean_a[f];
      }
      if (running_var.defined()) {
        accscalar_t unbiased_var = var_sum / (n - 1);
        running_var_a[f] = momentum * unbiased_var + (1 - momentum) * running_var_a[f];
      }
    }
  });
  return std::make_tuple(save_mean, save_var_transform);
}

template<typename scalar_t, typename param_t>
std::tuple<Tensor, Tensor, Tensor> batch_norm_backward_cpu_template(
    const Tensor& grad_out_, const Tensor& input, const Tensor& weight,
    const Tensor& running_mean, const Tensor& running_var, const Tensor& save_mean, const Tensor& save_invstd,
    bool train, double eps, std::array<bool,3> grad_input_mask) {

  using accscalar_t = at::acc_type<scalar_t, false>;

  Tensor grad_input;
  Tensor grad_weight;
  Tensor grad_bias;
  if (grad_input_mask[0]) {
    grad_input = at::empty_like(input, input.suggest_memory_format());
  }
  if (grad_input_mask[1]) {
    grad_weight = at::empty_like(weight, at::MemoryFormat::Contiguous);
  }
  if (grad_input_mask[2]) {
    grad_bias = at::empty({input.size(1)}, input.options());
  }

  // since we are directly manipulating pointers in contiguous path,
  // need to make sure input and grad_out have the same memory format.
  bool all_contiguous = is_contiguous(input)
      && is_contiguous(grad_out_)
      && input.suggest_memory_format() == grad_out_.suggest_memory_format();

  if (all_contiguous) {
    if (grad_input_mask[0]) {
      grad_input = at::empty_like(input, suggest_memory_format_contig(input));
    }
    batch_norm_cpu_backward_stub(kCPU, grad_input, grad_weight, grad_bias,
        grad_out_, input, weight, running_mean, running_var, save_mean, save_invstd, train, eps);
    return std::make_tuple(grad_input, grad_weight, grad_bias);
  }

  auto weight_a = conditional_accessor_1d<param_t>(weight);
  auto grad_weight_a = conditional_accessor_1d<param_t>(grad_weight);
  auto grad_bias_a = conditional_accessor_1d<param_t>(grad_bias);

  int64_t n_input = input.size(1);
  int64_t n = input.numel() / n_input;

  auto save_mean_a = conditional_accessor_1d<param_t>(save_mean);
  auto save_invstd_a = conditional_accessor_1d<param_t>(save_invstd);

  auto running_mean_a = conditional_accessor_1d<param_t>(running_mean);
  auto running_var_a = conditional_accessor_1d<param_t>(running_var);

  const int64_t ndim = input.dim();

  // Reduce all dimensions except dim=1
  DimVector reduce_dims(ndim - 1);
  reduce_dims[0] = 0;
  for (const auto i : c10::irange(2, ndim)) {
    reduce_dims[i - 1] = i;
  }

  auto sum = at::sum(grad_out_, /*dims=*/reduce_dims);
  auto sum_a = sum.accessor<scalar_t, 1>();

  auto reduce_iter = TensorIteratorConfig()
      .add_input(input)
      .add_input(grad_out_)
      .resize_outputs(false)
      .declare_static_shape(input.sizes(), /*squash_dims=*/1)
      .build();

  TensorIterator unary_iter;
  TensorIterator binary_iter;
  if (grad_input_mask[0]) {
    unary_iter.build(
        TensorIteratorConfig()
        .add_output(grad_input)
        .add_input(train ? input : grad_out_)
        .resize_outputs(false)
        .declare_static_shape(input.sizes(), /*squash_dims=*/1));

    if (train) {
      binary_iter.build(
          TensorIteratorConfig()
          .add_output(grad_input)
          .add_input(grad_input)
          .add_input(grad_out_)
          .resize_outputs(false)
          .declare_static_shape(input.sizes(), /*squash_dims=*/1));
    }
  }

  auto in_channel_stride = input.strides()[1];
  auto in_data = input.data_ptr<scalar_t>();
  auto grad_in_channel_stride = grad_input_mask[0] ? grad_input.strides()[1] : 0;
  auto grad_in_data = grad_input_mask[0] ? grad_input.data_ptr<scalar_t>() : nullptr;
  auto grad_out_channel_stride = grad_out_.strides()[1];
  auto grad_out_data = grad_out_.data_ptr<scalar_t>();

  parallel_for(0, n_input, 1, [&](int64_t b_begin, int64_t b_end) {
      TensorIterator reduce_iter_local(reduce_iter);
      TensorIterator unary_iter_local(unary_iter);
      TensorIterator binary_iter_local(binary_iter);

<<<<<<< HEAD
      for (int64_t f = b_begin; f < b_end; ++f) {
        param_t w = weight.defined() ? weight_a[f] : param_t(1);
=======
      for (const auto f : c10::irange(b_begin, b_end)) {
        scalar_t w = weight.defined() ? weight_a[f] : 1;
>>>>>>> 061794b1

        param_t mean, invstd;
        if (train) {
          mean = save_mean_a[f];
          invstd = save_invstd_a[f];
        } else {
          mean = running_mean_a[f];
          invstd = 1 / std::sqrt(running_var_a[f] + eps);
        }

        // dot product of the Q(X) and gradOuput
        accscalar_t dotp = 0;
        reduce_iter_local.unsafe_replace_operand(
            0, in_data + f * in_channel_stride);
        reduce_iter_local.unsafe_replace_operand(
            1, grad_out_data + f * grad_out_channel_stride);

        cpu_serial_kernel(reduce_iter_local, [&](const scalar_t i, const scalar_t go) -> void {
          dotp += (i - mean) * go;
        });

        if (grad_input_mask[0]) {
          if (train) {
            // when in training mode
            // Q(X) = X - E[x] ; i.e. input centered to zero mean
            // Y = Q(X) / sigma    ; i.e. BN output before weight and bias
            // dL/dX = (Q(dL/dY) - dot(Y, dL/dY) * Y) / sigma * w

            // projection of gradOutput on to output scaled by std
            scalar_t k = (scalar_t) dotp * invstd * invstd / n;
            {
              unary_iter_local.unsafe_replace_operand(
                  0, grad_in_data + f * grad_in_channel_stride);
              unary_iter_local.unsafe_replace_operand(
                  1, in_data + f * in_channel_stride);
              cpu_serial_kernel(unary_iter_local, [&](const scalar_t i) -> scalar_t {
                return (i - mean) * k;
              });
            }

            scalar_t grad_mean = sum_a[f] / n;
            {
              auto gI_data = grad_in_data + f * grad_in_channel_stride;
              binary_iter_local.unsafe_replace_operand(0, gI_data);
              binary_iter_local.unsafe_replace_operand(1, gI_data);
              binary_iter_local.unsafe_replace_operand(
                  2, grad_out_data + f * grad_out_channel_stride);
              cpu_serial_kernel(binary_iter_local, [&](scalar_t gi, scalar_t go) -> scalar_t {
                return (go - grad_mean - gi) * invstd * w;
              });
            }
          } else {
            // when in evaluation mode
            // Q(X) = X - running_mean  ; i.e. input centered to zero mean
            // Y = Q(X) / running_std    ; i.e. BN output before weight and bias
            // dL/dX = w / running_std
            {
              unary_iter_local.unsafe_replace_operand(
                  0, grad_in_data + f * grad_in_channel_stride);
              unary_iter_local.unsafe_replace_operand(
                  1, grad_out_data + f * grad_out_channel_stride);
              cpu_serial_kernel(unary_iter_local, [&](const scalar_t i) -> scalar_t {
                return i * invstd * w;
              });
            }
          }
        }
        if (grad_input_mask[1]) {
          grad_weight_a[f] = dotp * invstd;
        }

        if (grad_input_mask[2]) {
          grad_bias_a[f] = sum_a[f];
        }
      }
    });
  return std::make_tuple(grad_input, grad_weight, grad_bias);
}

// _batch_norm_impl_index(_backward) are used in the JIT be able to keep the run-time selection
// of backends, while enabling it to keep the information about the used backend, so that it can
// use its corresponding backward implementation.
// XXX: The indices of backends need to be kept synchronized between this function and its _backward.
std::tuple<Tensor, Tensor, Tensor, Tensor, int64_t> _batch_norm_impl_index(
    const Tensor& input, const c10::optional<Tensor>& weight_opt /* optional */, const c10::optional<Tensor>& bias_opt /* optional */, const c10::optional<Tensor>& running_mean_opt /* optional */, const c10::optional<Tensor>& running_var_opt /* optional */,
    bool training, double momentum, double eps, bool cudnn_enabled) {
  // See [Note: hacky wrapper removal for optional tensor]
  c10::MaybeOwned<Tensor> weight_maybe_owned = at::borrow_from_optional_tensor(weight_opt);
  const Tensor& weight = *weight_maybe_owned;
  const Tensor& bias = c10::value_or_else(bias_opt, [] {return Tensor();});
  const Tensor& running_mean = c10::value_or_else(running_mean_opt, [] {return Tensor();});
  const Tensor& running_var = c10::value_or_else(running_var_opt, [] {return Tensor();});

  auto num_features = input.sizes()[1];

  if (input.numel() == 0) {
    Tensor reserve = at::empty({0}, input.options().dtype(kByte));
    auto options = input.options().dtype(
        at::toAccumulateType(input.scalar_type(), /*is_cuda=*/input.is_cuda()));
    auto save_mean = at::empty({num_features}, options);
    auto save_invstd = at::empty({num_features}, options);

    // don't return view of input, don't return empty tensor because it will break gradient chain
    auto out = input.clone();
    if (weight.defined()) out = out * weight[0];
    if (bias.defined()) out = out + bias[0];
    return std::tuple<Tensor, Tensor, Tensor, Tensor, int64_t>(
        out, save_mean, save_invstd, reserve, 0);
  }

  if (running_mean.defined()) {
    check_dims_match_num_input_features("running_mean", num_features, running_mean.numel());
  } else if (!training) {
    AT_ERROR("running_mean must be defined in evaluation mode");
  }
  if (running_var.defined()) {
    check_dims_match_num_input_features("running_var", num_features, running_var.numel());
  } else if (!training) {
    AT_ERROR("running_var must be defined in evaluation mode");
  }
  if (weight.defined()) {
    check_dims_match_num_input_features("weight", num_features, weight.numel());
  }
  if (bias.defined()) {
    check_dims_match_num_input_features("bias", num_features, bias.numel());
  }

  const bool use_cudnn = (
      input.is_cuda()
      && input.scalar_type() != at::kBFloat16 && weight.scalar_type() != at::kBFloat16
      && (input.scalar_type() != at::kHalf
        || weight.scalar_type() == at::kFloat)
      && weight.defined() && bias.defined()
      && ((running_mean.defined() && running_var.defined())
        || (!running_mean.defined() && !running_var.defined() && training))
      && (input.dim() >= 3)
      && ((input.size(0) <= 880801 && training) // spatial, training
          ||(input.size(0) <= 65535 && !training)) //spatial, eval
      && detail::getCUDAHooks().compiledWithCuDNN()
      && eps >= detail::getCUDAHooks().batchnormMinEpsilonCuDNN()
      && cudnn_enabled && detail::getCUDAHooks().versionCuDNN() >= 5110L);

  if (use_cudnn) {
    auto input_c = input.contiguous(input.suggest_memory_format());
    auto weight_c = weight.contiguous();
    auto bias_c = bias.contiguous();
    auto rmean_c = running_mean.defined() ? running_mean.contiguous() : running_mean;
    auto rvar_c = running_var.defined() ? running_var.contiguous() : running_var;

    Tensor output, save_mean, save_var, reserve;
    std::tie(output, save_mean, save_var, reserve) =
        at::cudnn_batch_norm(input_c, weight_c, bias_c, rmean_c, rvar_c,
                             training, momentum, eps);

    return std::tuple<Tensor, Tensor, Tensor, Tensor, int64_t>(
        output, save_mean, save_var, reserve, 1);
  }

  Tensor reserve = at::empty({0}, input.options().dtype(kByte));

  bool use_miopen = (input.is_cuda()
               && input.dim() <= MIOPEN_DIM_MAX
               && input.scalar_type() != at::kDouble
               && input.scalar_type() != at::kBFloat16
               && (weight.scalar_type() != at::kHalf)
               && weight.defined() && bias.defined()
               && ((running_mean.defined() && running_var.defined())
                 || (!running_mean.defined() && !running_var.defined() && training))
               && detail::getCUDAHooks().compiledWithMIOpen()
               && cudnn_enabled
               );

  if (use_miopen) {
    return std::tuple_cat(
             at::miopen_batch_norm(
               input.contiguous(), weight.contiguous(), bias.contiguous(),
               running_mean.defined() ? running_mean.contiguous() : running_mean,
               running_var.defined() ? running_var.contiguous() : running_var,
               training, momentum, eps),
             std::tuple<Tensor>(reserve),
             std::make_tuple(2));
  }

  return std::tuple_cat(
           at::native_batch_norm(
             input, weight, bias, running_mean, running_var, training, momentum, eps),
           std::tuple<Tensor>(reserve),
           std::make_tuple(0));
}

std::tuple<Tensor, Tensor, Tensor> _batch_norm_impl_index_backward(
    int64_t impl_index,
    const Tensor& input, const Tensor& grad_output, const c10::optional<Tensor>& weight_opt /* optional */, const c10::optional<Tensor>& running_mean_opt /* optional */, const c10::optional<Tensor>& running_var_opt /* optional */, const c10::optional<Tensor>& save_mean_opt /* optional */, const c10::optional<Tensor>& save_var_transform_opt /* optional */,
    bool train, double epsilon, std::array<bool, 3> output_mask, const Tensor &reservedSpace) {
  // See [Note: hacky wrapper removal for optional tensor]
  c10::MaybeOwned<Tensor> weight_maybe_owned = at::borrow_from_optional_tensor(weight_opt);
  const Tensor& weight = *weight_maybe_owned;
  const Tensor& running_mean = c10::value_or_else(running_mean_opt, [] {return Tensor();});
  const Tensor& running_var = c10::value_or_else(running_var_opt, [] {return Tensor();});
  const Tensor& save_mean = c10::value_or_else(save_mean_opt, [] {return Tensor();});
  const Tensor& save_var_transform = c10::value_or_else(save_var_transform_opt, [] {return Tensor();});

  if (input.numel() == 0) {
    std::vector<int64_t> dims(input.dim() - 1);
    dims[0] = 0;
    std::iota(dims.begin() + 1, dims.end(), 2);

    // don't return empty tensor because it will break gradient chain
    Tensor grad_input;
    Tensor grad_weight;
    Tensor grad_bias;
    if (output_mask[2]) {
      grad_bias = grad_output.sum(dims);
    }
    if (output_mask[1]) {
      grad_weight = (grad_output * input).sum(dims);
    }
    if (output_mask[0] && weight.defined()) {
      grad_input = grad_output * weight[0];
    }
    return std::make_tuple(grad_input, grad_weight, grad_bias);
  }

  // backward in inference mode is not supported in cudnn, fallback to native
  // TODO: verify the same thing in miopen
  if (impl_index == 0 || (!train)) {
    return at::native_batch_norm_backward(grad_output, input, weight, running_mean, running_var, save_mean, save_var_transform, train, epsilon, output_mask);
  } else if (impl_index == 1) {
    // TODO: _batch_norm_impl_index_backward is only used in JIT. cudnn NHWC
    // format conversion is done inside cudnn_batch_norm_backward instead
    return at::cudnn_batch_norm_backward(input, grad_output, weight, running_mean, running_var, save_mean, save_var_transform, epsilon, reservedSpace);
  } else if (impl_index == 2) {
    return at::miopen_batch_norm_backward(input, grad_output, weight, running_mean, running_var, save_mean, save_var_transform, epsilon);
  }
  TORCH_INTERNAL_ASSERT(false, "Unsupported impl_index in _batch_norm_impl_index_backward: ", impl_index);
}

Tensor batch_norm(
    const Tensor& input, const c10::optional<Tensor>& weight_opt, const c10::optional<Tensor>& bias_opt,
    const c10::optional<Tensor>& running_mean_opt, const c10::optional<Tensor>& running_var_opt,
    bool training, double momentum, double eps, bool cudnn_enabled) {
  const Tensor& weight = c10::value_or_else(weight_opt, [] {return Tensor();});
  const Tensor& bias = c10::value_or_else(bias_opt, [] {return Tensor();});
  const Tensor& running_mean = c10::value_or_else(running_mean_opt, [] {return Tensor();});
  const Tensor& running_var = c10::value_or_else(running_var_opt, [] {return Tensor();});
  return std::get<0>(at::_batch_norm_impl_index(input, weight, bias, running_mean, running_var,
                                                training, momentum, eps, cudnn_enabled));
}

Tensor instance_norm(
    const Tensor& input, const c10::optional<Tensor>& weight_opt /* optional */, const c10::optional<Tensor>& bias_opt /* optional */, const c10::optional<Tensor>& running_mean_opt /* optional */, const c10::optional<Tensor>& running_var_opt /* optional */,
    bool use_input_stats, double momentum, double eps, bool cudnn_enabled) {
  // See [Note: hacky wrapper removal for optional tensor]
  c10::MaybeOwned<Tensor> weight_maybe_owned = at::borrow_from_optional_tensor(weight_opt);
  const Tensor& weight = *weight_maybe_owned;
  const Tensor& bias = c10::value_or_else(bias_opt, [] {return Tensor();});
  const Tensor& running_mean = c10::value_or_else(running_mean_opt, [] {return Tensor();});
  const Tensor& running_var = c10::value_or_else(running_var_opt, [] {return Tensor();});

  TORCH_CHECK(use_input_stats || (running_mean.defined() && running_var.defined()),
           "Expected running_mean and running_var to be defined when use_input_stats is false");
  std::vector<int64_t> shape = input.sizes().vec();
  int64_t b = input.size(0);
  int64_t c = input.size(1);
  shape[1] = b * c;
  shape[0] = 1;

  Tensor weight_ = repeat_if_defined(weight, b);
  Tensor bias_ = repeat_if_defined(bias, b);
  Tensor running_mean_ = repeat_if_defined(running_mean, b);
  Tensor running_var_ = repeat_if_defined(running_var, b);

  auto input_reshaped = input.contiguous().view(shape);
  auto out = at::batch_norm(input_reshaped, weight_, bias_, running_mean_, running_var_,
                            use_input_stats, momentum, eps, cudnn_enabled);

  // we alias running_mean and running_var because they are const but we want to modify their data
  if (running_mean.defined()) {
    at::alias(running_mean).copy_(running_mean_.view({ b, c }).mean(0, false));
  }
  if (running_var.defined()) {
    at::alias(running_var).copy_(running_var_.view({ b, c }).mean(0, false));
  }

  return out.view(input.sizes());
}

std::tuple<Tensor, Tensor> batch_norm_update_stats_cpu(
        const Tensor& self, const c10::optional<Tensor>& running_mean_opt, const c10::optional<Tensor>& running_var_opt, double momentum) {
  // See [Note: hacky wrapper removal for optional tensor]
  c10::MaybeOwned<Tensor> running_mean_maybe_owned = at::borrow_from_optional_tensor(running_mean_opt);
  const Tensor& running_mean = *running_mean_maybe_owned;
  const Tensor& running_var = c10::value_or_else(running_var_opt, [] {return Tensor();});

  const bool mixed_type = is_mixed_type(self, running_mean, running_var);
  return AT_DISPATCH_FLOATING_TYPES_AND(ScalarType::BFloat16, self.scalar_type(), "batch_norm_update_stats_cpu", [&] {
      if (mixed_type) {
        checkMixedDataTypes(self, {}, {}, running_mean, running_var, {}, {});
        return batch_norm_cpu_update_stats_template<BFloat16, float, Var>(self, running_mean, running_var, momentum, 0);
      } else {
        return batch_norm_cpu_update_stats_template<scalar_t, scalar_t, Var>(self, running_mean, running_var, momentum, 0);
      }
    });
}

std::tuple<Tensor, Tensor, Tensor> batch_norm_cpu(const Tensor& self, const c10::optional<Tensor>& weight_opt, const c10::optional<Tensor>& bias_opt, const c10::optional<Tensor>& running_mean_opt, const c10::optional<Tensor>& running_var_opt,
                                                  bool train, double momentum, double eps) {
  // See [Note: hacky wrapper removal for optional tensor]
  c10::MaybeOwned<Tensor> weight_maybe_owned = at::borrow_from_optional_tensor(weight_opt);
  const Tensor& weight = *weight_maybe_owned;
  const Tensor& bias = c10::value_or_else(bias_opt, [] {return Tensor();});
  const Tensor& running_mean = c10::value_or_else(running_mean_opt, [] {return Tensor();});
  const Tensor& running_var = c10::value_or_else(running_var_opt, [] {return Tensor();});

  checkBackend("batch_norm_cpu", {self, weight, bias, running_mean, running_var}, Backend::CPU);

  const bool mixed_type = is_mixed_type(self, weight, bias, running_mean, running_var);
  return AT_DISPATCH_FLOATING_TYPES_AND(ScalarType::BFloat16, self.scalar_type(), "batch_norm", [&] {
      if (mixed_type) {
        checkMixedDataTypes(self, weight, bias, running_mean, running_var, {}, {});
        if (!train) {
          auto save_mean = at::empty({0}, self.options());
          auto save_var = at::empty({0}, self.options());
          return batch_norm_cpu_transform_input_template<BFloat16, float>(self, weight, bias, save_mean, save_var, running_mean, running_var, train, eps);
        } else {
          auto save_stats = batch_norm_cpu_update_stats_template<BFloat16, float, InvStd>(self, running_mean, running_var, momentum, eps);
          return batch_norm_cpu_transform_input_template<BFloat16, float>(self, weight, bias, std::get<0>(save_stats), std::get<1>(save_stats), running_mean, running_var, train, eps);
        }
      } else {
        if (!train) {
          auto save_mean = at::empty({0}, self.options());
          auto save_var = at::empty({0}, self.options());
          return batch_norm_cpu_transform_input_template<scalar_t, scalar_t>(self, weight, bias, save_mean, save_var, running_mean, running_var, train, eps);
        } else {
          auto save_stats = batch_norm_cpu_update_stats_template<scalar_t, scalar_t, InvStd>(self, running_mean, running_var, momentum, eps);
          return batch_norm_cpu_transform_input_template<scalar_t, scalar_t>(self, weight, bias, std::get<0>(save_stats), std::get<1>(save_stats), running_mean, running_var, train, eps);
        }
      }
    });
}

std::tuple<Tensor, Tensor, Tensor> batch_norm_backward_cpu(const Tensor& grad_out, const Tensor& self, const c10::optional<Tensor>& weight_opt, const c10::optional<Tensor>& running_mean_opt, const c10::optional<Tensor>& running_var_opt, const c10::optional<Tensor>& save_mean_opt, const c10::optional<Tensor>& save_invstd_opt,
                                                           bool train, double eps, std::array<bool,3> grad_input_mask) {
  // See [Note: hacky wrapper removal for optional tensor]
  c10::MaybeOwned<Tensor> weight_maybe_owned = at::borrow_from_optional_tensor(weight_opt);
  const Tensor& weight = *weight_maybe_owned;
  const Tensor& running_mean = c10::value_or_else(running_mean_opt, [] {return Tensor();});
  const Tensor& running_var = c10::value_or_else(running_var_opt, [] {return Tensor();});
  const Tensor& save_mean = c10::value_or_else(save_mean_opt, [] {return Tensor();});
  const Tensor& save_invstd = c10::value_or_else(save_invstd_opt, [] {return Tensor();});

  const bool mixed_type = is_mixed_type(self, weight, running_mean, running_var, save_mean, save_invstd);
  return AT_DISPATCH_FLOATING_TYPES_AND(ScalarType::BFloat16, self.scalar_type(), "batch_norm_backward_cpu", [&] {
      if (mixed_type) {
        checkMixedDataTypes(self, weight, {}, running_mean, running_var, save_mean, save_invstd);
        return batch_norm_backward_cpu_template<BFloat16, float>(grad_out, self, weight, running_mean, running_var, save_mean, save_invstd, train, eps, grad_input_mask);
      } else {
        return batch_norm_backward_cpu_template<scalar_t, scalar_t>(grad_out, self, weight, running_mean, running_var, save_mean, save_invstd, train, eps, grad_input_mask);
      }
    });
}

TORCH_IMPL_FUNC(renorm_out)(const Tensor& self, const Scalar& p, int64_t dim,
                            const Scalar& maxnorm, const Tensor& out) {
  auto self_sizes = self.sizes();
  dim = c10::maybe_wrap_dim(dim, self_sizes.size());

  DimVector reduce_dims(self_sizes.size());
  std::iota(reduce_dims.begin(), reduce_dims.end(), 0);
  reduce_dims.erase(reduce_dims.begin() + dim);

  // For cuda half, calculate norm in float precision then cast
  // normalization factor to half
  auto dtype = self.scalar_type();
  auto acc_type = at::toAccumulateType(dtype, /*is_cuda=*/true);
  Tensor norm;
  if (acc_type != dtype) {
    norm = at::linalg_vector_norm(self, p.toDouble(), reduce_dims,
                                  /*keepdim=*/true, /*dtype=*/acc_type);
  } else {
    norm = at::linalg_vector_norm(self, p.toDouble(), reduce_dims,
                                  /*keepdim=*/true);
  }

  auto factor = (acc_type == c10::toValueType(dtype)) ?
      norm : at::empty(norm.sizes(), self.options());
  auto iter = TensorIteratorConfig()
      .add_output(factor)
      .add_input(norm)
      .set_check_mem_overlap(false)
      .cast_common_dtype_to_outputs(true)
      .build();

  renorm_scale_factor_stub(iter.device_type(), iter, maxnorm.toDouble());
  at::mul_outf(self, factor, const_cast<Tensor&>(out));
}

}} // at::native<|MERGE_RESOLUTION|>--- conflicted
+++ resolved
@@ -343,13 +343,8 @@
       TensorIterator unary_iter_local(unary_iter);
       TensorIterator binary_iter_local(binary_iter);
 
-<<<<<<< HEAD
-      for (int64_t f = b_begin; f < b_end; ++f) {
+      for (const auto f : c10::irange(b_begin, b_end)) {
         param_t w = weight.defined() ? weight_a[f] : param_t(1);
-=======
-      for (const auto f : c10::irange(b_begin, b_end)) {
-        scalar_t w = weight.defined() ? weight_a[f] : 1;
->>>>>>> 061794b1
 
         param_t mean, invstd;
         if (train) {
